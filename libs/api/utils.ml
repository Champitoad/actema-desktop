--- conflicted
+++ resolved
@@ -19,11 +19,7 @@
   let empty =
     Fo_t.{ env_sort = []; env_prp = []; env_fun = [];
            env_sort_name = []; env_prp_name = []; env_fun_name = [];
-<<<<<<< HEAD
-           env_var = []; env_handles = [] }
-=======
            env_var = [] }
->>>>>>> d672168b
   
   let concat e1 e2 =
     Fo_t.{
@@ -33,12 +29,7 @@
       env_sort_name = e1.env_sort_name @ e2.env_sort_name;
       env_prp_name = e1.env_prp_name @ e2.env_prp_name;
       env_fun_name = e1.env_fun_name @ e2.env_fun_name;
-<<<<<<< HEAD
-      env_var = e1.env_var @ e2.env_var;
-      env_handles = e1.env_handles @ e2.env_handles; }
-=======
       env_var = e1.env_var @ e2.env_var; }
->>>>>>> d672168b
 end
 
 module LEnv = struct
