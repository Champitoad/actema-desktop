(* -------------------------------------------------------------------- *)
open Utils
open Location
open Syntax

(* -------------------------------------------------------------------- *)
type name  = string
type vname = name * int

(* -------------------------------------------------------------------- *)
type type_ =
  | TVar  of vname
  | TUnit
  | TProd of type_ * type_
  | TOr   of type_ * type_
  | TRec  of name * type_

type expr  =
  | EVar of vname
  | EFun of name * expr list

type form =
  | FTrue
  | FFalse
  | FPred of name * expr list
  | FConn of logcon * form list
  | FBind of bkind * name * type_ * form

and logcon = [ `And | `Or | `Imp | `Equiv | `Not ]
and bkind  = [ `Forall | `Exist ]

type arity = type_ list
 and sig_  = arity * type_

(* -------------------------------------------------------------------- *)
type env = {
  env_prp  : (name, arity     ) Map.t;
  env_fun  : (name, sig_      ) Map.t;
  env_var  : (name, type_ list) Map.t;
  env_tvar : (name, int       ) Map.t;
}

(* -------------------------------------------------------------------- *)
module Env : sig
  val empty      : env
end = struct
  let empty : env = {
    env_prp  = Map.empty;
    env_fun  = Map.empty;
    env_var  = Map.empty;
    env_tvar = Map.empty;
  }
end

(* -------------------------------------------------------------------- *)
exception DuplicatedEntry of [`Prp | `Fun] * name

(* -------------------------------------------------------------------- *)
module Prps : sig
  val push   : env -> name * arity -> env
  val exists : env -> name -> bool
  val get    : env -> name -> arity option
  val all    : env -> (name, arity) Map.t
end = struct
  let push (env : env) ((name, sg) : name * arity) =
    if Map.mem name env.env_prp then
      raise (DuplicatedEntry (`Prp, name));
    { env with env_prp = Map.add name sg env.env_prp }

  let get (env : env) (name : name) =
    Map.Exceptionless.find name env.env_prp

  let exists (env : env) (name : name) =
    Option.is_some (get env name)

  let all (env : env) =
    env.env_prp
end

(* -------------------------------------------------------------------- *)
module Funs : sig
  val push   : env -> name * sig_ -> env
  val exists : env -> name -> bool
  val get    : env -> name -> sig_ option
  val all    : env -> (name, sig_) Map.t
end = struct
  let push (env : env) ((name, sg) : name * sig_) =
    if Map.mem name env.env_prp then
      raise (DuplicatedEntry (`Fun, name));
    { env with env_fun = Map.add name sg env.env_fun }

  let get (env : env) (name : name) =
    Map.Exceptionless.find name env.env_fun

  let exists (env : env) (name : name) =
    Option.is_some (get env name)

  let all (env : env) =
    env.env_fun
end

(* -------------------------------------------------------------------- *)
module Vars : sig
  val push   : env -> name * type_ -> env
  val exists : env -> vname -> bool
  val get    : env -> vname -> type_ option
  val all    : env -> (name, type_ list) Map.t
end = struct
  let push (env : env) ((name, ty) : name * type_) =
    { env with env_var = Map.modify_opt name (fun bds ->
          Some (ty :: Option.default [] bds)
        ) env.env_var; }

  let get (env : env) ((name, idx) : vname) =
    let bds = Map.find_default [] name env.env_var in
    List.nth_opt bds idx

  let exists (env : env) (vname : vname) =
    Option.is_some (get env vname)

  let all (env : env) =
    env.env_var
end

(* -------------------------------------------------------------------- *)
module TVars : sig
  val push   : env -> name -> env
  val exists : env -> vname -> bool
  val all    : env -> (name, int) Map.t
end = struct
  let push (env : env) (name : name) =
    { env with env_tvar =
        Map.modify_opt name
          (fun i -> Some (Option.default 0 i + 1)) env.env_tvar; }

  let exists (env : env) ((name, idx) : vname) =
    Map.find_default 0 name env.env_tvar > idx

  let all (env : env) =
    env.env_tvar
end

(* -------------------------------------------------------------------- *)
type entry =
  | EPVar of (name * arity)
  | ETFun of (name * sig_)
  | ETVar of (name * type_)

let env_of_entries (entries : entry list) =
  List.fold_left (fun env entry ->
    match entry with
    | EPVar nmty -> Prps.push env nmty
    | ETFun nmty -> Funs.push env nmty
    | ETVar nmty -> Vars.push env nmty) Env.empty entries

(* -------------------------------------------------------------------- *)
exception RecheckFailure
exception TypingError

(* -------------------------------------------------------------------- *)
module VName : sig
  type bds

  val equal : bds -> vname -> vname -> bool

  module Map : sig
    val empty : bds
    val push  : bds -> name -> name -> bds
  end
end = struct
  type bds = (name * name) list

  let equal (_bds : bds) ((_x, _i) : vname) ((_y, _j) : vname) =
    (* FIXME *)
    false

  module Map = struct
    let empty : bds =
      []

    let push (bds : bds) (x : name) (y : name) =
      (x, y) :: bds
  end
end

(* -------------------------------------------------------------------- *)
module Form : sig
  val f_false : form
  val f_true  : form
  val f_and   : form -> form -> form
  val f_or    : form -> form -> form
  val f_imp   : form -> form -> form
  val f_equiv : form -> form -> form
  val f_not   : form -> form

  val f_ands : form list -> form
  val f_ors  : form list -> form
  val f_imps : form list -> form -> form

  val parity   : logcon -> int
  val tcheck   : env -> ptype -> type_
  val trecheck : env -> type_ -> unit
  val echeck   : env -> pexpr -> expr * type_
  val erecheck : env -> type_ -> expr -> unit
  val check    : env -> pform -> form
  val recheck  : env -> form -> unit
  val tostring : form -> string
  val tohtml   : ?id:string option -> form -> Tyxml.Xml.elt

<<<<<<< HEAD
  val equal : form -> form -> bool

  val flatten_disjunctions : form -> form list
  val flatten_conjunctions : form -> form list
=======
  val t_equal : ?bds:VName.bds -> type_ -> type_ -> bool
  val e_equal : ?bds:VName.bds -> expr  -> expr  -> bool
  val f_equal : ?bds:VName.bds -> form  -> form  -> bool
>>>>>>> 26b04149
end = struct
  let f_and   = fun f1 f2 -> FConn (`And  , [f1; f2])
  let f_or    = fun f1 f2 -> FConn (`Or   , [f1; f2])
  let f_imp   = fun f1 f2 -> FConn (`Imp  , [f1; f2])
  let f_equiv = fun f1 f2 -> FConn (`Equiv, [f1; f2])
  let f_not   = fun f     -> FConn (`Not  , [f])

  let t_equal =
    let rec aux bds ty1 ty2 =
      match ty1, ty2 with
      | TVar a1, TVar a2 ->
          VName.equal bds a1 a2

      | TUnit, TUnit ->
          true
        
      | TProd (tya1, tyb1), TProd (tya2, tyb2)
      | TOr   (tya1, tyb1), TOr   (tya2, tyb2) ->
             aux bds tya1 tya2
          && aux bds tyb1 tyb2

      | TRec (a1, ty1), TRec (a2, ty2) ->
          aux (VName.Map.push bds a1 a2) ty1 ty2

      | _, _ ->
          false

    in fun ?(bds = VName.Map.empty) ty1 ty2 -> aux bds ty1 ty2

  let e_equal =
    let rec aux bds e1 e2 =
      match e1, e2 with
      | EVar x1, EVar x2 ->
          VName.equal bds x1 x2

      | EFun (f1, es1), EFun (f2, es2) 
            when List.length es1 = List.length es2
        ->
          (f1 = f2) && List.for_all2 (aux bds) es1 es2

      | _, _ ->
          false

    in fun ?(bds = VName.Map.empty) e1 e2 -> aux bds e1 e2

  let f_equal =
    let rec aux bds f1 f2 =
      match f1, f2 with
      | FTrue , FTrue
      | FFalse, FFalse -> true

      | FPred (p1, es1), FPred (p2, es2)
          when List.length es1 = List.length es2
        -> (p1 = p2) && List.for_all2 (e_equal ~bds) es1 es2

      | FConn (c1, fs1), FConn (c2, fs2)
          when List.length fs1 = List.length fs2
        -> (c1 = c2) && List.for_all2 (aux bds) fs1 fs2

      | FBind (b1, x1, ty1, f1), FBind (b2, x2, ty2, f2) ->
            (b1 = b2)
         && t_equal ty1 ty2
         && aux (VName.Map.push bds x1 x2) f1 f2

      | _, _ ->
          false

    in fun ?(bds = VName.Map.empty) f1 f2 -> aux bds f1 f2

  let f_false : form = FFalse
  let f_true  : form = FTrue

  let f_ands (fs : form list) : form =
    match fs with
    | []      -> f_true
    | [f]     -> f
    | f :: fs -> List.fold_left f_and f fs

  let f_ors (fs : form list) : form =
    match fs with
    | []      -> f_false
    | [f]     -> f
    | f :: fs -> List.fold_left f_or f fs

  let f_imps (fs : form list) (f : form) =
    List.fold_right f_imp fs f

  let flatten_disjunctions =
    let rec doit acc f =
      match f with
      | FConn (`Or, [f1; f2]) -> doit (f2 :: acc) f1
      | _ -> f :: acc
    in fun f -> doit [] f

  let flatten_conjunctions =
    let rec doit acc f =
      match f with
      | FConn (`And, [f1; f2]) -> doit (f2 :: acc) f1
      | _ -> f :: acc
    in fun f -> doit [] f

  let parity (lg : logcon) =
    match lg with
    | `And -> 2 | `Or -> 2 | `Imp -> 2 | `Equiv -> 2 | `Not -> 1

  (* FIXME *)
  let rec trecheck (env : env) (ty : type_) : unit =
    match ty with
    | TVar x ->
        if not (TVars.exists env x) then
          raise RecheckFailure

    | TUnit ->
        ()

    | TProd (ty1, ty2)
    | TOr   (ty1, ty2) ->
        List.iter (trecheck env) [ty1; ty2]

    | TRec (x, ty) ->
        trecheck (TVars.push env x) ty

  let rec erecheck (env : env) (ty : type_) (expr : expr) : unit =
    match expr with
    | EVar x ->
        let xty = Option.get_exn (Vars.get env x) RecheckFailure in
        if not (t_equal ty xty) then raise RecheckFailure

    | EFun (f, args) ->
        let sig_, res = Option.get_exn (Funs.get env f) RecheckFailure in
        if not (t_equal ty res) then
          raise RecheckFailure;
        if List.length sig_ <> List.length args then
          raise RecheckFailure;
        List.iter2 (erecheck env) sig_ args

  let rec recheck (env : env) (form : form) : unit =
    match form with
    | FTrue | FFalse -> ()

    | FPred (name, args) -> begin
        let sig_ = Option.get_exn (Prps.get env name) RecheckFailure in
        if List.length sig_ <> List.length args then
          raise RecheckFailure;
        List.iter2 (erecheck env) sig_ args
      end

    | FConn (lg, forms) ->
        if List.length forms <> parity lg then
          raise RecheckFailure;
        List.iter (recheck env) forms

    | FBind (_, x, xty, f) ->
        trecheck env xty; recheck (Vars.push env (x, xty)) f

  let rec tcheck (env : env) (ty : ptype) =
    match unloc ty with
    | PTUnit          -> TUnit
    | PTSum  (t1, t2) -> TOr   (tcheck env t1, tcheck env t2)
    | PTProd (t1, t2) -> TProd (tcheck env t1, tcheck env t2)

    | PTRec (x, t) ->
        TRec (unloc x, tcheck (TVars.push env (unloc x)) t)

    | PTVar x ->
        if not (TVars.exists env (unloc x, 0)) then
          raise TypingError;
        TVar (unloc x, 0)

  let rec echeck (env : env) (e : pexpr) =
    match unloc e with
    | PEVar x -> begin
        match Vars.get env (unloc x, 0) with
        | None     -> raise TypingError
        | Some xty -> EVar (unloc x, 0), xty
      end

    | PEApp (f, args) -> begin
        match Funs.get env (unloc f) with
        | None -> raise TypingError
        | Some (fargs, fres) ->
            if List.length fargs <> List.length args then
              raise TypingError;
            let args = List.map (echeck env) args in
            if not (List.for_all2 t_equal fargs (List.snd args)) then
              raise TypingError;
            EFun (unloc f, List.fst args), fres
      end

  let rec check (env : env) (form : pform) =
    let pred name fs = FConn (name, List.map (check env) fs) in

    match unloc form with
    | PFCst true  -> FTrue
    | PFCst false -> FFalse

    | PFAnd   (f1, f2) -> pred `And   [f1; f2]
    | PFOr    (f1, f2) -> pred `Or    [f1; f2]
    | PFImp   (f1, f2) -> pred `Imp   [f1; f2]
    | PFEquiv (f1, f2) -> pred `Equiv [f1; f2]
    | PFNot   f1       -> pred `Not   [f1]

    | PFApp (name, args) -> begin
        match Prps.get env (unloc name) with
        | None    -> raise TypingError
        | Some ar ->
            if List.length args <> List.length ar then
              raise TypingError;
            let args = List.map (echeck env) args in
            if not (List.for_all2 t_equal ar (List.snd args)) then
              raise TypingError;
            FPred (unloc name, List.fst args)
      end

    | PFForall ((x, xty), f) ->
        let xty = tcheck env xty in
        let f   = check (Vars.push env (unloc x, xty)) f in
        FBind (`Forall, unloc x, xty, f)

    | PFExists ((x, xty), f) ->
        let xty = tcheck env xty in
        let f   = check (Vars.push env (unloc x, xty)) f in
        FBind (`Exist, unloc x, xty, f)

  let rec prio_of_form = function
    | FTrue         -> max_int
    | FFalse        -> max_int
    | FPred  _      -> max_int
    | FConn (op, _) -> prio_of_op op
    | FBind _       -> min_int

  and prio_of_type = function
    | TUnit   -> max_int
    | TVar  _ -> max_int
    | TProd _ -> prio_And
    | TOr   _ -> prio_Or
    | TRec  _ -> min_int

  and prio_of_op = function
    | `Not   -> prio_Not
    | `And   -> prio_And
    | `Or    -> prio_Or
    | `Imp   -> prio_Imp
    | `Equiv -> prio_Equiv

  and prio_Not   = 5
  and prio_And   = 4
  and prio_Or    = 3
  and prio_Imp   = 2
  and prio_Equiv = 1

  let tostring =
    let pr doit c =
      if doit then Format.sprintf "(%s)" c else c in

    let spaced ?(left = true) ?(right = true) c =
      Format.sprintf "%s%s%s"
        (if left then " " else "") c (if right then " " else "") in

    let rec for_type (ty : type_) =
      match ty with
      | TUnit ->
          "()"

      | TVar (x, 0) ->
          UTF8.of_latin1 x

      | TVar (x, i) ->
          Printf.sprintf "%s{%d}" (UTF8.of_latin1 x) i

      | TProd (t1, t2) ->
          let p1, t1 = prio_of_type t1, for_type t1 in
          let p2, t2 = prio_of_type t2, for_type t2 in
            (pr (p1 < prio_And) t1)
          ^ (spaced (UTF8.of_char (UChar.of_char '*')))
          ^ (pr (p2 <= prio_And) t2)

      | TOr (t1, t2) ->
          let p1, t1 = prio_of_type t1, for_type t1 in
          let p2, t2 = prio_of_type t2, for_type t2 in
            (pr (p1 < prio_Or) t1)
          ^ (spaced (UTF8.of_char (UChar.of_char '+')))
          ^ (pr (p2 <= prio_Or) t2)

      | TRec (x, t) ->
          Format.sprintf "rec %s . %s" (UTF8.of_latin1 x) (for_type t)

    and for_expr (expr : expr) =
      match expr with
      | EVar (x, 0) ->
          UTF8.of_latin1 x

      | EVar (x, i) ->
          Format.sprintf "%s{%d}" (UTF8.of_latin1 x) i

      | EFun (f, args) ->
          let args = String.concat ", " (List.map for_expr args) in
          (UTF8.of_latin1 f) ^ (pr true args)

    and for_form (form : form) =
      match form with
      | FTrue ->
          UTF8.of_char (UChar.chr 0x22A4)

      | FFalse ->
          UTF8.of_char (UChar.chr 0x22A5)

      | FConn (lg, fs) -> begin
          let fs = List.map (fun x -> (prio_of_form x, for_form x)) fs in

          match lg, fs with
          | `And, [(p1, f1); (p2, f2)] ->
                (pr (p1 < prio_And) f1)
              ^ (spaced (UTF8.of_char (UChar.chr 0x2227)))
              ^ (pr (p2 <= prio_And) f2)
          | `Or , [(p1, f1); (p2, f2)] ->
                (pr (p1 < prio_Or) f1)
              ^ (spaced (UTF8.of_char (UChar.chr 0x2228)))
              ^ (pr (p2 <= prio_Or) f2)
          | `Imp, [(p1, f1); (p2, f2)] ->
                (pr (p1 <= prio_Imp) f1)
              ^ (spaced (UTF8.of_char (UChar.chr 0x27F9)))
              ^ (pr (p2 < prio_Imp) f2)
          | `Equiv, [(p1, f1); (p2, f2)] ->
                (pr (p1 <= prio_Equiv) f1)
              ^ (spaced (UTF8.of_char (UChar.chr 0x27FA)))
              ^ (pr (p2 <= prio_Equiv) f2)
          | `Not, [(p, f)] ->
                (spaced ~left:false (UTF8.of_char (UChar.chr 0x00AC)))
              ^ (pr (p < prio_Not) f)
          | (`And | `Or | `Imp | `Not | `Equiv), _ ->
              assert false
        end

      | FPred (name, []) ->
          UTF8.of_latin1 name

      | FPred (name, args) ->
          let args = List.map for_expr args in
          let args = String.join ", " args in
          UTF8.of_latin1 name ^ (pr true args)

      | FBind (bd, x, ty, f) ->
          let bd = match bd with `Forall -> "forall" | `Exist -> "exist" in
          Format.sprintf "%s %s : %s . %s"
            (UTF8.of_latin1 bd) (UTF8.of_latin1 x) (for_type ty) (for_form f)

    in fun (form : form) -> for_form form

  let tohtml ?(id : string option option) =
    let open Tyxml in

    let pr doit c =
      if doit then [Xml.pcdata "("] @ c @ [Xml.pcdata ")"] else c in

    let spaced ?(left = true) ?(right = true) c =
      let c = if left  then [Xml.pcdata " "] @ c else c in
      let c = if right then c @ [Xml.pcdata " "] else c in
      c in

    let rec for_type (ty : type_) =
      match ty with
      | TUnit ->
          [Xml.pcdata "()"]

      | TVar (x, 0) ->
          [Xml.pcdata (UTF8.of_latin1 x)]

      | TVar (x, i) ->
          [Xml.pcdata (Printf.sprintf "%s{%d}" (UTF8.of_latin1 x) i)]

      | TProd (t1, t2) ->
          let p1, t1 = prio_of_type t1, for_type t1 in
          let p2, t2 = prio_of_type t2, for_type t2 in
            (pr (p1 < prio_And) t1)
          @ (spaced [Xml.pcdata (UTF8.of_char (UChar.of_char '*'))])
          @ (pr (p2 <= prio_And) t2)

      | TOr (t1, t2) ->
          let p1, t1 = prio_of_type t1, for_type t1 in
          let p2, t2 = prio_of_type t2, for_type t2 in
            (pr (p1 < prio_And) t1)
          @ (spaced [Xml.pcdata (UTF8.of_char (UChar.of_char '+'))])
          @ (pr (p2 <= prio_And) t2)

      | TRec (x, t) ->
          let aout =
              [[Xml.pcdata "rec"]]
            @ [[Xml.pcdata (UTF8.of_latin1 x)]]
            @ [[Xml.pcdata "."]]
            @ [for_type t]
          in List.flatten (List.join [Xml.pcdata " "] aout)

    and for_expr (expr : expr) =
      match expr with
      | EVar (x, 0) ->
          [Xml.pcdata (UTF8.of_latin1 x)]

      | EVar (x, i) ->
          [Xml.pcdata (Printf.sprintf "%s{%d}" (UTF8.of_latin1 x) i)]

      | EFun (name, args) ->
          let args = List.map for_expr args in
          let aout =
              [[Xml.pcdata (UTF8.of_latin1 name)]]
            @ [[Xml.pcdata "("]]
            @ (List.join [Xml.pcdata ", "] args)
            @ [[Xml.pcdata ")"]]

          in List.flatten (List.join [Xml.pcdata " "] aout)

    and for_form (p : int list) (form : form) =
      let data =
        match form with
        | FTrue ->
            [Xml.entity "#x22A4"]
  
        | FFalse ->
            [Xml.entity "#x22A5"]
  
        | FConn (lg, fs) -> begin
            let fs =
              List.mapi
                (fun i x -> (prio_of_form x, for_form (i :: p) x))
                fs in
  
          match lg, fs with
          | `And, [(p1, f1); (p2, f2)] ->
                (pr (p1 < prio_And) f1)
              @ (spaced [Xml.entity "#x2227"])
              @ (pr (p2 <= prio_And) f2)
          | `Or , [(p1, f1); (p2, f2)] ->
                (pr (p1 < prio_Or) f1)
              @ (spaced [Xml.entity "#x2228"])
              @ (pr (p2 <= prio_Or) f2)
          | `Imp, [(p1, f1); (p2, f2)] ->
                (pr (p1 <= prio_Imp) f1)
              @ (spaced [Xml.entity "#x27F9"])
              @ (pr (p2 < prio_Imp) f2)
          | `Equiv, [(p1, f1); (p2, f2)] ->
                (pr (p1 <= prio_Equiv) f1)
              @ (spaced [Xml.entity "#x27FA"])
              @ (pr (p2 <= prio_Equiv) f2)
          | `Not, [(p, f)] ->
                (spaced ~left:false [Xml.entity "#x00AC"])
              @ (pr (p < prio_Not) f)
          | (`And | `Or | `Imp | `Not | `Equiv), _ ->
              assert false
        end

        | FPred (name, []) ->
            [Xml.pcdata (UTF8.of_latin1 name)]

        | FPred (name, args) ->
            let args = List.map for_expr args in
            let aout =
                [[Xml.pcdata (UTF8.of_latin1 name)]]
              @ [[Xml.pcdata "("]]
              @ (List.join [Xml.pcdata ", "] args)
              @ [[Xml.pcdata ")"]]

            in List.flatten (List.join [Xml.pcdata " "] aout)

        | FBind (bd, x, ty, f) ->
            let bd = match bd with `Forall -> "forall" | `Exist -> "exist" in

            let aout =
                [[Xml.pcdata (UTF8.of_latin1 bd)]]
              @ [[Xml.pcdata (UTF8.of_latin1 x)]]
              @ [[Xml.pcdata ":"]]
              @ [for_type ty]
              @ [[Xml.pcdata "."]]
              @ [for_form (0 :: p) f]
 
            in List.flatten (List.join [Xml.pcdata " "] aout)

      in

      let thisid =
        id |> Option.map (fun prefix ->
          let p = String.concat "/" (List.rev_map string_of_int p) in
          Option.fold
            (fun p prefix -> Format.sprintf "%s:%s" prefix p)
            p prefix) in
      let thisid = thisid |> Option.map (fun x -> Xml.string_attrib "id" x) in

      [Xml.node ~a:(List.of_option thisid) "span" data] in

    fun (form : form) ->
      Xml.node "span" (for_form [] form)

end

(* -------------------------------------------------------------------- *)
module Goal : sig
  val check : pgoal -> env * form
end = struct
  let check ((ps, f) : pgoal) =
    let env =
      let for_type ty = Form.tcheck Env.empty ty in
      let for_entry = function
        | PProp (name, ar) ->
            EPVar (unloc name, List.map for_type ar)
        | PFun (name, (ar, ty)) ->
            ETFun (unloc name, (List.map for_type ar, for_type ty))
        | PVar (name, ty) ->
            ETVar (unloc name, for_type ty)
      in env_of_entries (List.map for_entry ps) in
    (env, Form.check env f)
end<|MERGE_RESOLUTION|>--- conflicted
+++ resolved
@@ -207,16 +207,12 @@
   val tostring : form -> string
   val tohtml   : ?id:string option -> form -> Tyxml.Xml.elt
 
-<<<<<<< HEAD
-  val equal : form -> form -> bool
-
-  val flatten_disjunctions : form -> form list
-  val flatten_conjunctions : form -> form list
-=======
   val t_equal : ?bds:VName.bds -> type_ -> type_ -> bool
   val e_equal : ?bds:VName.bds -> expr  -> expr  -> bool
   val f_equal : ?bds:VName.bds -> form  -> form  -> bool
->>>>>>> 26b04149
+
+  val flatten_disjunctions : form -> form list
+  val flatten_conjunctions : form -> form list
 end = struct
   let f_and   = fun f1 f2 -> FConn (`And  , [f1; f2])
   let f_or    = fun f1 f2 -> FConn (`Or   , [f1; f2])
