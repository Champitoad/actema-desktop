(* -------------------------------------------------------------------- *)
open Utils
open Proof

(* -------------------------------------------------------------------- *)
type source = Handle.t * [`C | `H of Handle.t]

(* -------------------------------------------------------------------- *)
exception InvalidASource
exception InvalidLemmaDB

(* -------------------------------------------------------------------- *)
module Exn : sig
  val register  : (exn -> string option) -> unit
  val translate : exn -> string option
end = struct
  type tx_t = exn -> string option

  let translators = ref ([] : tx_t list)

  let register (tx : tx_t) : unit =
    translators := !translators @ [tx]

  let translate (e : exn) =
    let module E = struct exception Found of string end in

    try
      List.iter
        (fun tx -> tx e |> Option.may (fun msg -> raise (E.Found msg)))
        !translators;
      None

    with E.Found msg -> Some msg
end

(* -------------------------------------------------------------------- *)
module Js : sig
  include module type of Js_of_ocaml.Js

  val as_string : exn -> 'a t -> string
end = struct
  include Js_of_ocaml.Js

  let as_string exn (v : 'a t) =
    let v = Unsafe.coerce v in 
    match to_string (typeof v) with
    | "string" -> to_string v
    | _ -> raise exn
end

(* -------------------------------------------------------------------- *)
let () = Exn.register (fun exn ->
    match exn with
    | Syntax.ParseError _ ->
        Some "invalid goal (parse error)"
    | Fo.DuplicatedEntry (_, name) ->
        Some ("duplicated entry \"" ^ name ^ "\" in goal")
    | Fo.TypingError
    | Fo.RecheckFailure ->
        Some "invalid goal (type error)"
    | TacticNotApplicable ->
        Some "tactic not applicable"
    | LemmaDB.LemmaNotFound name ->
        Some ("lemma \"" ^ name ^ "\" does not exist")
    | _ ->
        None
  )

(* -------------------------------------------------------------------- *)
let (!!) f = fun x ->
  try f x with e ->
    let msg =
      Option.default_delayed
        (fun () ->
          Format.sprintf "internal error: %s" (Printexc.to_string e))
        (Exn.translate e)
    in Js.raise_js_error (new%js Js.error_constr (Js.string msg))

module Path : sig
  val of_obj : 'a Js.t -> CoreLogic.ipath
  val of_array : 'a Js.t Js.js_array Js.t -> CoreLogic.ipath list
  val of_opt : 'a Js.t Js.opt -> CoreLogic.ipath option
end = struct
  let of_obj obj = obj |> Js.as_string InvalidASource |> CoreLogic.ipath_of_path
  let of_array obj = obj |> Js.to_array |> Array.to_list |> List.map of_obj
  let of_opt obj = obj |> Js.Opt.to_option |> Option.map of_obj
end
  
(* -------------------------------------------------------------------- *)
let rec js_proof_engine (proof : Proof.proof) = object%js (_self)
  val proof  = proof
  val handle = Handle.fresh ()

  (* Return a [js_subgoal] array of all the opened subgoals *)
  method subgoals =
    let subgoals = Proof.opened proof in
    let subgoals = List.map (js_subgoal _self) subgoals in
    Js.array (Array.of_list subgoals)

  (* Return true when there are no opened subgoals left *)
  method closed =
    Js.bool (Proof.closed proof)

  (* Return the given action as a binary, base64-encoded string *)
  method getactionb action =
    action |>
    CoreLogic.Translate.export_action (Proof.hidmap _self##.proof) _self##.proof |>
    fun pr -> js_log (pr |> Api.Utils.string_of_action); pr |>
    Api.Logic_b.string_of_action |>
    Base64.encode_string |>
    Js.string
<<<<<<< HEAD
=======
  
  (* Return a new proof engine whose goals are the base64, binary decoding of [goalsb]  *)
  method setgoalsb goalsb =
    let goals =
      goalsb |>
      Js.to_string |>
      Base64.decode_exn |>
      Api.Logic_b.goals_of_string in
    let gls, hms = goals |> List.map Proof.Translate.import_goal |> List.split in
    let hm = List.fold_left Hidmap.union Hidmap.empty hms in
    js_proof_engine (Proof.ginit hm gls)
>>>>>>> d672168b

  (* Get the meta-data attached to this proof engine *)
  method getmeta =
    Js.Opt.option (Proof.get_meta proof _self##.handle)

  (* Attach meta-data to the proof engine *)
  method setmeta meta =
    Proof.set_meta proof _self##.handle (Js.Opt.to_option meta)

  (* Get all the proof actions that can be applied to the
   * goal targetted by [asource] as an array of actions.
   *
   * The source is described as a record with the following
   * properties:
   *
   *  - kind (string): the type of the source.
   *    Can be "click", "ctxt" or "dnd".
   *
   *  - path (string) [only for the kind "click"]
   *    ID of the "clicked" item
   *
   *  - source (string) [only for the kind "dnd"]
   *    ID of the item that is being dropped
   *
   *  - destination (string option) [only for the kind "dnd"]
   *    ID of the subterm that received the dropped item
   *
   *  - selection (string list) [all actions]
   *    List of IDs of selected subterms
   *
   * An output action is an object with the following properties:
   *
   *  - description : the textual description of the action
   *  - icon        : optional id of a FontAwesome icon to be used in the description
   *  - ui          : the UI action
   *  - highlight   : a JS array of IDs to highlight
   *  - action      : the related action (see [apply])
   *)
  method actions asource =
    let actions =
      let kinds =
        match Js.to_string (Js.typeof asource) with
        | "string" ->
          [`Click (Path.of_obj asource)]
        | "object" -> begin
          let asource = Js.Unsafe.coerce asource in
          match Js.as_string InvalidASource asource##.kind with
            | "click" ->
                let path = Path.of_obj asource##.path in
                [`Click path]
            | "ctxt" ->
                [`Ctxt]
            | "dnd" ->
                let source = Path.of_obj asource##.source in
                let destination = Path.of_opt asource##.destination in
                [`DnD CoreLogic.{ source; destination; }]
            | "any" ->
                let path = Path.of_obj asource##.path in
                [`Click path; `DnD CoreLogic.{ source = path; destination = None; }]
            | _ -> raise InvalidASource
          end
        | _ -> raise InvalidASource

      and selection = Path.of_array asource##.selection in

      let asource =
        List.map (fun kind -> CoreLogic.{ kind; selection; }) kinds in

      List.flatten (List.map (!!(CoreLogic.actions _self##.proof)) asource)
    in

    Js.array (
      Array.of_list
        (List.map (fun CoreLogic.{ description = p; icon = ic;
                                   highlights = ps; kind = aui; action = a } -> 
           let ps = List.map CoreLogic.path_of_ipath ps in
           let ps = Js.array (Array.of_list (List.map Js.string ps)) in

           let aui =
             let p2p = CoreLogic.path_of_ipath in

             match aui with
             | `Click p -> Js.Unsafe.obj [|
                 "kind"  , Js.Unsafe.inject (Js.string "click");
                 "target", Js.Unsafe.inject (Js.string (p2p p));
               |]

             | `DnD (src, dst) -> Js.Unsafe.obj [|
                 "kind"       , Js.Unsafe.inject (Js.string "dnd");
                 "source"     , Js.Unsafe.inject (Js.string (p2p src));
                 "destination", Js.Unsafe.inject (Js.string (p2p dst));
               |]

             | `Ctxt -> Js.Unsafe.obj [|
                 "kind"       , Js.Unsafe.inject (Js.string "ctxt");
               |]
           in

           let icon =
             match ic with
             | Some s -> Js.Unsafe.inject (Js.string s)
             | None -> Js.Unsafe.inject Js.undefined in

           Js.Unsafe.obj [|
             "description", Js.Unsafe.inject (Js.string p) ;
             "icon"       , icon                           ;
             "highlight"  , Js.Unsafe.inject ps            ;
             "ui"         , aui                            ;
             "action"     , Js.Unsafe.inject a             |]) actions))

  (* Same as [actions], but in async mode. TO BE TESTED *)
  method pactions path =
    let%lwt _ = Lwt.return () in Lwt.return (_self##actions path)

  (* Apply the action [action] (as returned by [actions]) *)
  method apply action =
    js_proof_engine (!! (curry CoreLogic.apply) (_self##.proof, action))
  
  (* Load the lemma database specified by the [lemmas] object into the prover *)
  method loaddb lemmas =
    let lemmas : (string * string) list =
      match Js.to_string (Js.typeof lemmas) with
      | "object" ->
          lemmas |> Js.object_keys |> Js.to_array |> Array.to_list |>
          List.map begin fun name ->
            let name = Js.as_string InvalidLemmaDB name in
            let stmt = Js.as_string InvalidLemmaDB (Js.Unsafe.get lemmas name) in
            (name, stmt)
          end
      | _ -> raise InvalidLemmaDB
      in
    let pr = Proof.loaddb _self##.proof lemmas in
    js_proof_engine pr

  (* Serialize the current lemma database into a JS object. If [selection] is
     defined, filters out lemmas which cannot be applied to the selection. *)
  method getdb selection =
    let selection = selection |> Js.Optdef.to_option |> Option.map Path.of_array in
    _self##.proof |> CoreLogic.lemmas ?selection |>
    List.map begin fun (name, form) ->
      let stmt =
        Fo.Notation.f_tostring (LemmaDB.env (Proof.db _self##.proof)) form |>
        Js.string |>
        Js.Unsafe.inject
      in name, stmt
    end |>
    Array.of_list |>
    Js.Unsafe.obj
end

(* -------------------------------------------------------------------- *)
(* JS wrapper for subgoals                                              *)
and js_subgoal parent (handle : Handle.t) = object%js (_self)
  (* back-link to the [js_proof_engine] this subgoal belongs to *)
  val parent = parent

  (* the handle (UID) of the subgoal *)
  val handle = handle

  (* the OCaml subgoal *)
  method goal =
    Proof.byid parent##.proof _self##.handle

  (* Return all the functional variables as a [string array] *)
  method fvars =
    let goal = _self##goal in
    let fvars : string list =
      Fo.Funs.all goal.g_env |>
      Map.bindings |>
      List.map (fun (f, (ar, res)) ->
        let ar = List.to_string ~sep:" & " ~left:"" ~right:"" (Fo.Notation.t_tostring goal.Proof.g_env) ar in
        let res = Fo.Notation.t_tostring goal.g_env res in
        Printf.sprintf "%s : %s -> %s" f ar res) in
    Js.array (Array.of_list (List.map Js.string fvars))

  (* Return all the propositional variables as a [string array] *)
  method pvars =
    let goal = _self##goal in
    let pvars = List.fst (Map.bindings (Fo.Prps.all goal.g_env)) in
    Js.array (Array.of_list (List.map Js.string pvars))

  (* Return all the local variables as a [js_tvar array] *)
  method tvars =
    let goal  = _self##goal in
    let tvars = Fo.Vars.to_list goal.g_env in
    let aout  = List.mapi (fun i (id, x, b) ->
      js_tvar _self (i, (Handle.ofint id, x, b))) tvars in
    Js.array (Array.of_list aout)

  (* Return all the local hypotheses (context) as a [js_hyps array] *)
  method context =
    let goal = _self##goal in
    let hyps = List.rev (Proof.Hyps.to_list goal.g_hyps) in

    Js.array (Array.of_list (List.mapi (fun i x -> js_hyps _self (i, x)) hyps))

  (* Return the subgoal conclusion as a [js_form] *)
  method conclusion =
    let goal  = Proof.byid parent##.proof _self##.handle in
    js_form _self (_self##.handle, `C) goal.g_goal

  (* [this#intro [variant : int]] applies the relevant introduction
   * rule to the conclusion of the subgoal [this]. The parameter
   * [variant] gives the variant of the introduction rule to be applied.
   *
   * See [#ivariants] *)

  method intro variant =
    js_proof_engine (!!(CoreLogic.intro ~variant) (parent##.proof, handle))

  (* [this#elim (target : handle<js_hyps>)]] applies the relevant elimination
   * rule to the hypothesis [target] of the subgoal [this].
   *
   * Raise an exception if [target] does not belong to [this] *)
  method elim target =
    let data = (target, (parent##.proof, handle)) in
    js_proof_engine (!!(curry CoreLogic.elim) data)

  (* [this#ivariants] Return the available introduction rules that can
   * be applied to the conclusion of [this] as a string array. The strings
   * are only for documentation purposes - only their position in the
   * returned array is meaningful and can be used as argument to [#intro]
   * to select the desired introduction rule. *)
  method ivariants =
    let aout = !!CoreLogic.ivariants (parent##.proof, handle) in
    let aout = Array.of_list (List.map Js.string aout) in
    Js.array aout

  (* [this#cut (form : string)] parses [form] in the goal [context] and
   * cut it. *)
  method cut form =
    let doit () =
      let goal = _self##goal in
      let form = String.trim (Js.to_string form) in
      let form = Io.parse_form (Io.from_string form) in
      let form = Fo.Form.check goal.g_env form in
      CoreLogic.cut form (parent##.proof, _self##.handle)
    in js_proof_engine (!!doit ())
  
  (* [this#getcutb (form : string)] parses [form] in the current goal, and
   * returns the base64-encoded string of the corresponding ACut action. *)
  method getcutb form =
      let goal = _self##goal in
      let form = form |>
        Js.to_string |> String.trim |>
        Io.from_string |> Io.parse_form |>
        Fo.Form.check goal.g_env |>
        Fo.Translate.of_form in
    `ACut form |>
    Api.Logic_b.string_of_action |>
    Base64.encode_string |>
    Js.string
    
  
  (* [this#addlemma (name : string)] retrieves the lemma [name] in the database,
     and adds it as a new hypothesis in the current goal. *)
  method addlemma name =
    let doit () =
      let name = Js.to_string name in
      let form = LemmaDB.find (Proof.db parent##.proof) name in
      CoreLogic.assume form (parent##.proof, _self##.handle)
    in js_proof_engine (!!doit ())
      

  (* [this#add_local (name : string) (expr : string) parses [expr] in the goal
   * [context] and adds it to the local [context] under the name [name]. *)
  method addlocal name expr =
    let doit () =
      let goal = _self##goal in
      let expr = String.trim (Js.to_string expr) in
      let expr = Io.parse_expr (Io.from_string expr) in
      let expr, ty = Fo.Form.echeck goal.g_env expr in
      CoreLogic.add_local_def (Js.to_string name, ty, expr) (parent##.proof, _self##.handle)

    in js_proof_engine (!!doit ())

  (* [this#add_alias (nexpr : string) parses [nexpr] as a named expression
   * in the goal [context] and add it to the local [context]. *)
  method addalias expr =
    let doit () =
      let goal = _self##goal in
      let expr = String.trim (Js.to_string expr) in
      let name, expr = Io.parse_nexpr (Io.from_string expr) in
      let expr, ty = Fo.Form.echeck goal.g_env expr in
      CoreLogic.add_local_def (Location.unloc name, ty, expr) (parent##.proof, _self##.handle)

    in js_proof_engine (!!doit ())

  (* [this#getaliasb (nexpr : string) parses [nexpr] as a named expression
   * in the current goal, and returns the base64-encoded string of the
   * corresponding ADef action. *)
  method getaliasb expr =
    let goal = _self##goal in
    let expr = String.trim (Js.to_string expr) in
    let name, expr = Io.parse_nexpr (Io.from_string expr) in
    let expr, ty = Fo.Form.echeck goal.g_env expr in
    let name = Location.unloc name in
    let expr, ty = Fo.Translate.(of_expr expr, of_type_ ty) in
    `ADef (name, ty, expr) |>
    Api.Logic_b.string_of_action |>
    Base64.encode_string |>
    Js.string

  (* [this#move_hyp (from : handle<js_hyp>) (before : handle<js_hyp> option)] move
   * hypothesis [from] before hypothesis [before]. Both hypothesis
   * must be part of this sub-goal. *)
  method movehyp from before =
    let doit () =
      CoreLogic.move
        from (Js.Opt.to_option before)
        (parent##.proof, _self##.handle)
    in js_proof_engine (!!doit ())

  (* [this#generalize (h : handle<js_hyps>) generalizes the hypothesis [h] *)
  method generalize hid =
    let doit () =
      CoreLogic.generalize hid (parent##.proof, _self##.handle)
    in js_proof_engine (!!doit ())

  method getmeta =
    Js.Opt.option (Proof.get_meta parent##.proof _self##.handle)

  method setmeta meta =
    Proof.set_meta parent##.proof _self##.handle (Js.Opt.to_option meta)
  
  method toascii =
    let funs : string list =
      _self##fvars |> Js.to_array |> Array.to_list |> List.map Js.to_string in
    let props : string list =
      _self##pvars |> Js.to_array |> Array.to_list |> List.map Js.to_string in
    let vars : string list =
      _self##tvars |> Js.to_array |> Array.to_list |> List.map (fun v -> v##toascii |> Js.to_string) in
    let hyps : string list =
      _self##context |> Js.to_array |> Array.to_list |> List.map (fun h -> h##toascii |> Js.to_string) in
    let concl : string =
      _self##conclusion |> fun c -> c##toascii |> Js.to_string in
    
    let to_string = List.to_string ~sep:", " ~left:"" ~right:"" identity in
    let comma =
      "" |> List.fold_left (fun s l ->
        if String.is_empty s then
          if List.is_empty l then ""
          else to_string l
        else
          if List.is_empty l then s
          else s ^ ", " ^ to_string l) in

    Js.string (Printf.sprintf "%s; %s |- %s"
      (comma [funs; vars; props])
      (to_string hyps)
      concl)

  method tostring =
    let hyps : string list =
      _self##context |> Js.to_array |> Array.to_list |> List.map (fun h -> h##tostring |> Js.to_string) in
    let concl : string =
      _self##conclusion |> fun c -> c##tostring |> Js.to_string in
    
    let to_string = List.to_string ~sep:", " ~left:"" ~right:"" identity in

    Js.string (Printf.sprintf "%s ⊢ %s"
      (to_string hyps)
      concl)
end

(* -------------------------------------------------------------------- *)
(* JS Wrapper for a context hypothesis                                  *)
and js_hyps parent (i, (handle, hyp) : int * (Handle.t * Proof.hyp)) =
object%js (_self)
  (* back-link to the [js_subgoal] this hypothesis belongs to *)
  val parent = parent

  (* the handle (UID) of the hypothesis *)
  val handle = handle

  (* the handle (UID) of the parent hypothesis *)
  val phandle = Js.Opt.option hyp.h_src

  (* the handle position in its context *)
  val position = i

  (* if the hypothesis is fresh / new *)
  val fresh = Js.bool (hyp.h_gen <= 1)

  (* the hypothesis as a [js_form] *)
  val form = js_form parent (parent##.handle, `H handle) hyp.h_form

  (* The enclosing proof engine *)
  val proof = parent##.parent

  (* Return the [html] of the enclosed formula *)  
  method html =
    _self##.form##html

  (* Return the [mathml] of the enclosed formula *)  
  method mathml =
    _self##.form##mathml

  (* Return an UTF8 string representation of the enclosed formula *)
  method tostring =
    _self##.form##tostring

  (* Return an ASCII string representation of the enclosed formula *)
  method toascii =
    _self##.form##toascii

  method getmeta =
    Js.Opt.option (Proof.get_meta _self##.proof##.proof _self##.handle)

  method setmeta meta =
    Proof.set_meta _self##.proof##.proof _self##.handle (Js.Opt.to_option meta)
end

(* -------------------------------------------------------------------- *)
(* JS Wrapper for a local variable                                      *)
and js_tvar parent ((i, (handle, x, (ty, b))) : int * (Handle.t * Fo.vname * Fo.bvar)) =
object%js (_self)
  (* back-link to the [js_subgoal] this local variable belongs to *)
  val parent = parent

  (* the handle of the local variable *)
  val handle = handle

  (* the handle position in its context *)
  val position = i

  (* the local variable name, as an OCaml string *)
  val oname = Fo.Notation.e_tostring (parent##goal).g_env (EVar x)

  (* the local variable name *)
  method name = Js.string _self##.oname

  (* the local variable type as a [js_type] *)
  val type_ = js_type parent ty

  (* the local definition - return an optional expression *)
  val body =
    Js.Opt.option (Option.map (js_expr parent) b)

  (* the enclosing proof engine *)
  val proof = parent##.parent

  method prefix (b : bool) =
    Format.sprintf "%d/V%s#%d%s"
      (Handle.toint _self##.parent##.handle)
      (if b then "b" else "h")
      (Handle.toint _self##.handle)
      (if b then "" else ":")
  
  (* the path to the local variable's head *)
  method idhead = _self##prefix false

  (* the path to the local variable's body *)
  method idbody = _self##prefix true

  (* Return the [html] of the enclosed local variable *)  
  method html =
    let open Tyxml in
    let open Utils.Html in

    let dt =
      span [
        span begin
          [span ~a:[Xml.string_attrib "id" _self##idhead] begin
            [span
              [Xml.pcdata (UTF8.of_latin1 _self##.oname)]] @
              spaced [span [Xml.pcdata ":"]] @
              [Fo.Notation.t_tohtml (parent##goal).g_env ty]
          end]
          @
          match b with
          | Some b ->
              spaced [span [Xml.pcdata ":="]] @
              [Fo.Notation.e_tohtml ~id:(Some _self##idbody) (parent##goal).g_env b]
          | None -> []
        end]
    in Js.string (Format.asprintf "%a" (Tyxml.Xml.pp ()) dt)

  (* Return the [mathml] of the enclosed local variable *)  
  method mathml =
    let open Tyxml in
    let open Utils.Mathml in

    let dt =
      math [
        row begin
          [row ~a:[Xml.string_attrib "id" _self##idhead] begin
            [mi (UTF8.of_latin1 (Fo.Notation.e_tostring (parent##goal).g_env (EVar x)))] @
            [mo ":"] @
            [Fo.Notation.t_tomathml (parent##goal).g_env ty]
          end]
          @
          match b with
          | Some b ->
              [mo ":="] @
              [Fo.Notation.e_tomathml ~id:(Some _self##idbody) (parent##goal).g_env b]
          | None -> []
        end]
    in Js.string (Format.asprintf "%a" (Tyxml.Xml.pp ()) dt)

  (* Return an UTF8 string representation of the enclosed local variable *)
  method tostring =
    match b with
    | Some b ->
        Js.string (Format.sprintf "%s : %s := %s"
          (Fo.Notation.e_tostring (parent##goal).g_env (EVar x))
          (Fo.Notation.t_tostring (parent##goal).g_env ty)
          (Fo.Notation.e_tostring (parent##goal).g_env b))
    | None ->
        Js.string (Format.sprintf "%s : %s"
          (Fo.Notation.e_tostring (parent##goal).g_env (EVar x))
          (Fo.Notation.t_tostring (parent##goal).g_env ty))

  (* Return an ASCII string representation of the enclosed local variable *)
  method toascii =
    match b with
    | Some b ->
        Js.string (Format.sprintf "%s := %s"
          (Fo.Notation.e_tostring (parent##goal).g_env (EVar x))
          (Fo.Notation.e_toascii (parent##goal).g_env b))
    | None ->
        Js.string (Format.sprintf "%s : %s"
          (Fo.Notation.e_tostring (parent##goal).g_env (EVar x))
          (Fo.Notation.t_toascii (parent##goal).g_env ty))

  method getmeta =
    Js.Opt.option (Proof.get_meta _self##.proof##.proof _self##.handle)

  method setmeta meta =
    Proof.set_meta _self##.proof##.proof _self##.handle (Js.Opt.to_option meta)
end

(* -------------------------------------------------------------------- *)
(* JS Wrapper for formulas                                              *)
and js_form parent (source : source) (form : Fo.form) = object%js (_self)
  (* The prefix for all subpaths of the formula *)
  val prefix =
    match source with
    | h, `H i -> Format.sprintf "%d/H#%d" (Handle.toint h) (Handle.toint i)
    | h, `C   -> Format.sprintf "%d/C#0" (Handle.toint h)
  
  (* Return the [mathml] of the formula *)  
  method mathml =
    _self##mathmltag true

  (* Return the [html] of the formula *)  
  method html =
    _self##htmltag true

  (* Return the [mathml] of the formula *)  
  method mathmltag (id : bool) =
    let prefix =
      if not id then None else Some _self##.prefix in
    Js.string
      (Format.asprintf "%a" (Tyxml.Xml.pp ())
      (Utils.Mathml.math [Fo.Notation.f_tomathml (parent##goal).g_env ~id:prefix form]))

  (* Return the [html] of the formula *)  
  method htmltag (id : bool) =
    let prefix =
      if not id then None else Some _self##.prefix in
    Js.string
      (Format.asprintf "%a" (Tyxml.Xml.pp ())
      (Fo.Notation.f_tohtml (parent##goal).g_env ~id:prefix form))

  (* Return an UTF8 string representation of the formula *)
  method tostring =
    Js.string (Fo.Notation.f_tostring (parent##goal).g_env form)

  (* Return an ASCII string representation of the formula *)
  method toascii =
    Js.string (Fo.Notation.f_toascii (parent##goal).g_env form)
end

(* -------------------------------------------------------------------- *)
(* JS Wrapper for expressions                                           *)
and js_expr parent (expr : Fo.expr) = object%js (_self)
  (* Return the [mathml] of the formula *)  
  method mathml =
    _self##mathmltag

  (* Return the [html] of the formula *)  
  method html =
    _self##htmltag

  (* Return the [mathml] of the formula *)  
  method mathmltag =
    Js.string
      (Format.asprintf "%a" (Tyxml.Xml.pp ())
      (Utils.Mathml.math [Fo.Notation.e_tomathml (parent##goal).g_env expr]))

  (* Return the [html] of the formula *)  
  method htmltag =
    Js.string
      (Format.asprintf "%a" (Tyxml.Xml.pp ())
      (Fo.Notation.e_tohtml (parent##goal).g_env expr))

  (* Return an UTF8 string representation of the expression *)
  method tostring =
    Js.string (Fo.Notation.e_tostring (parent##goal).g_env expr)
end

(* -------------------------------------------------------------------- *)
(* JS Wrapper for types                                                 *)
and js_type parent (ty : Fo.type_) = object%js (_self)
  (* Return the raw [mathml] of the type *)
  method rawmathml =
    Utils.Mathml.math [Fo.Notation.t_tomathml (parent##goal).g_env ty]

  (* Return the raw [html] of the type *)
  method rawhtml =
    Fo.Notation.t_tohtml (parent##goal).g_env ty

  (* Return the raw string representation of the type *)
  method rawstring =
    Fo.Notation.t_tostring (parent##goal).g_env ty

  (* Return the [mathml] of the type *)  
  method mathml =
    Js.string (Format.asprintf "%a" (Tyxml.Xml.pp ()) _self##rawmathml)

  (* Return the [html] of the type *)  
  method html =
    Js.string (Format.asprintf "%a" (Tyxml.Xml.pp ()) _self##rawhtml)

  (* Return an UTF8 string representation of the formula *)
  method tostring =
    Js.string _self##rawstring
end

(* -------------------------------------------------------------------- *)
let export (name : string) : unit =
  Js.export name (object%js
    (* [this#parse input] parse the goal [input] and return a
     * [js_proof_engine] for it.
     *
     * Raise an exception if [input] is invalid *)
    method parse x =
      let env, hyps, goal = !!(fun () ->
        let goal = String.trim (Js.to_string x) in
        let goal = Io.parse_goal (Io.from_string goal) in
        Fo.Goal.check goal
      ) () in js_proof_engine (Proof.init env hyps goal)

    (* [this#parseToUnicode input] parses the goal [input] and returns
     * its unicode representation.
     *
     * Raise an exception if [input] is invalid *)
    method parseToUnicode x =
      let env, hyps, goal = !!(fun () ->
          let goal = String.trim (Js.to_string x##.input) in
          let goal = Io.parse_goal (Io.from_string goal) in
          Fo.Goal.check goal
        ) () in

      Js.string (Printf.sprintf "%s⊢ %s"
        (Js.Optdef.case x##.printHyps
          (fun _ -> "")
          (fun b -> if not (Js.to_bool b) then ""
                    else List.to_string
                           ~sep:", " ~left:"" ~right:" "
                           (Fo.Notation.f_tostring env) hyps))
        (Fo.Notation.f_tostring env goal))

    (* Return a new proof engine whose goals are the base64, binary decoding of [goalsb]  *)
    method setgoalsb goalsb =
      let goals =
        goalsb |>
        Js.to_string |>
        Base64.decode_exn |>
        Api.Logic_b.goals_of_string in
      let gls = List.map Proof.Translate.import_goal goals in
      js_proof_engine (Proof.ginit gls)
  end)<|MERGE_RESOLUTION|>--- conflicted
+++ resolved
@@ -109,20 +109,6 @@
     Api.Logic_b.string_of_action |>
     Base64.encode_string |>
     Js.string
-<<<<<<< HEAD
-=======
-  
-  (* Return a new proof engine whose goals are the base64, binary decoding of [goalsb]  *)
-  method setgoalsb goalsb =
-    let goals =
-      goalsb |>
-      Js.to_string |>
-      Base64.decode_exn |>
-      Api.Logic_b.goals_of_string in
-    let gls, hms = goals |> List.map Proof.Translate.import_goal |> List.split in
-    let hm = List.fold_left Hidmap.union Hidmap.empty hms in
-    js_proof_engine (Proof.ginit hm gls)
->>>>>>> d672168b
 
   (* Get the meta-data attached to this proof engine *)
   method getmeta =
@@ -794,6 +780,7 @@
         Js.to_string |>
         Base64.decode_exn |>
         Api.Logic_b.goals_of_string in
-      let gls = List.map Proof.Translate.import_goal goals in
-      js_proof_engine (Proof.ginit gls)
+      let gls, hms = goals |> List.map Proof.Translate.import_goal |> List.split in
+      let hm = List.fold_left Hidmap.union Hidmap.empty hms in
+      js_proof_engine (Proof.ginit hm gls)
   end)