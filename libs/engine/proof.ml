(* -------------------------------------------------------------------- *)
open Utils
open Fo

(* ------------------------------------------------------------------- *)
module Handle : sig
  type t = private int

  val ofint : int -> t
  val fresh : unit -> t
  val eq    : t -> t -> bool
  val toint : t -> int
end = struct
  type t = int

  let fresh () : t =
    Utils.Uid.fresh ()

  let ofint (i : int) : t =
    i

  let toint (t : t) : int =
    t

  let eq = ((=) : t -> t -> bool)
end

(* -------------------------------------------------------------------- *)
type pnode = ..

exception InvalidGoalId    of Handle.t
exception InvalidHyphId    of Handle.t
exception SubgoalNotOpened of Handle.t

module Proof : sig
  type proof

  type hyp = {
    h_src  : Handle.t option;
    h_gen  : int;
    h_form : form;
  }

  val mk_hyp : ?src:Handle.t -> ?gen:int -> form -> hyp

  type hyps = (Handle.t, hyp) Map.t

  module Hyps : sig
    val byid : hyps -> Handle.t -> hyp
  end

  type pregoal = {
    g_env  : env;
    g_hyps : hyps;
    g_goal : form;
  }

  and goal = { g_id: Handle.t; g_pregoal: pregoal; }

  type pregoals = pregoal list

  val init   : env -> form -> proof
  val closed : proof -> bool
  val opened : proof -> Handle.t list
  val byid   : proof -> Handle.t -> pregoal

  type meta = < > Js_of_ocaml.Js.t

  val set_meta : proof -> Handle.t -> meta option -> unit
  val get_meta : proof -> Handle.t -> meta option

  val progress :
    proof -> Handle.t -> pnode -> form list -> proof

  val sgprogress :
    pregoal -> ?clear:bool ->
      ((Handle.t option * form list) list * form) list -> pregoals
  val sprogress :
    proof -> ?clear:bool -> Handle.t -> pnode ->
      ((Handle.t option * form list) list * form) list -> proof

  val xprogress :
    proof -> Handle.t -> pnode -> pregoals -> proof
end = struct
  module Js = Js_of_ocaml.Js

  type hyp = {
    h_src  : Handle.t option;
    h_gen  : int;
    h_form : form;
  }

  type hyps = (Handle.t, hyp) Map.t

  type pregoal = {
    g_env  : env;
    g_hyps : hyps;
    g_goal : form;
  }

  type pregoals = pregoal list

  type proof = {
    p_root : Handle.t;
    p_maps : (Handle.t, goal) Map.t;
    p_crts : Handle.t list;
    p_frwd : (Handle.t, gdep) Map.t;
    p_bkwd : (Handle.t, gdep) Map.t;
    p_meta : (Handle.t, < > Js.t) Map.t ref;
  }

  and goal = { g_id: Handle.t; g_pregoal: pregoal; }

  and gdep = {
    d_src : Handle.t;
    d_dst : Handle.t list;
    d_ndn : pnode;
  }

  module Hyps = struct
    let byid (hyps : hyps) (id : Handle.t) =
      Option.get_exn
        (Map.Exceptionless.find id hyps)
        (InvalidHyphId id)
  end

  let mk_hyp ?(src : Handle.t option) ?(gen : int = 0) form =
    { h_src = src; h_gen = gen; h_form = form; }

  let init (env : env) (goal : form) =
    Form.recheck env goal;

    let uid  = Handle.fresh () in
    let root = { g_id = uid; g_pregoal = {
        g_env  = env;
        g_hyps = Map.empty;
        g_goal = goal;
      }
    } in

    { p_root = uid;
      p_maps = Map.singleton uid root;
      p_crts = [uid];
      p_frwd = Map.empty;
      p_bkwd = Map.empty;
      p_meta = ref Map.empty; }

  let closed (proof : proof) =
    List.is_empty proof.p_crts

  let opened (proof : proof) =
    proof.p_crts

  let byid (proof : proof) (id : Handle.t) : pregoal =
    let goal =
      Option.get_exn
        (Map.Exceptionless.find id proof.p_maps)
        (InvalidGoalId id)
    in goal.g_pregoal

  type meta = < > Js_of_ocaml.Js.t

  let set_meta (proof : proof) (id : Handle.t) (meta : meta option) : unit =
    match meta with
    | None ->
        proof.p_meta := Map.remove id !(proof.p_meta)
        
    | Some meta ->
        proof.p_meta := Map.add id meta !(proof.p_meta)

  let get_meta (proof : proof) (id : Handle.t) : meta option =
    Map.Exceptionless.find id !(proof.p_meta)

  let xprogress (pr : proof) (id : Handle.t) (pn : pnode) (sub : pregoals) =
    let _goal = byid pr id in

    let sub =
      let for1 sub =
        let hyps = Map.map (fun h -> { h with h_gen = h.h_gen + 1 }) sub.g_hyps in
        let sub  = { sub with g_hyps = hyps } in
        { g_id = Handle.fresh (); g_pregoal = sub; }
      in List.map for1 sub in

    let sids = List.map (fun x -> x.g_id) sub in

    let gr, _, go =
      try  List.pivot (Handle.eq id) pr.p_crts
      with Invalid_argument _ -> raise (SubgoalNotOpened id) in

    let dep = { d_src = id; d_dst = sids; d_ndn = pn; } in

    let meta =
      match Map.Exceptionless.find id !(pr.p_meta) with
      | None ->
          !(pr.p_meta)

      | Some meta ->
          List.fold_left
            (fun map id -> Map.add id meta map)
            !(pr.p_meta) sids
    in

    let map =
      List.fold_right
        (fun sub map -> Map.add sub.g_id sub map)
        sub pr.p_maps in

    { pr with
        p_maps = map;
        p_crts = gr @ sids @ go;
        p_frwd = Map.add id dep pr.p_frwd;
        p_bkwd = List.fold_right (Map.add^~ dep) sids pr.p_bkwd;
        p_meta = ref meta; }

  let sgprogress (goal : pregoal) ?(clear = false) sub =
    let for1 (newlc, concl) =
      let subfor1 hyps (hid, newlc) =
        let hyps =
          Option.fold (fun hyps hid ->
            let _h = (Hyps.byid hyps hid).h_form in
            if clear then Map.remove hid hyps else hyps)
          hyps hid in
        let hsrc = if clear then None else hid in

        let hyps = List.fold_left (fun hyps newh ->
            Map.add (Handle.fresh ()) (mk_hyp ?src:hsrc newh) hyps)
          hyps newlc
        in hyps in

      let hyps = List.fold_left subfor1 goal.g_hyps newlc in
      { g_env = goal.g_env; g_hyps = hyps; g_goal = concl; }

    in List.map for1 sub

  let sprogress (pr : proof) ?(clear = false) (id : Handle.t) (pn : pnode) sub =
    let goal = byid pr id in
    let sub = sgprogress goal ~clear sub in
    xprogress pr id pn sub

  let progress (pr : proof) (id : Handle.t) (pn : pnode) (sub : form list) =
    let goal = byid pr id in
    let sub  = List.map (fun x -> { goal with g_goal = x }) sub in
    xprogress pr id pn sub
end

(* -------------------------------------------------------------------- *)
exception TacticNotApplicable

module CoreLogic : sig
  type targ   = Proof.proof * Handle.t
  type tactic = targ -> Proof.proof
  type path   = string
  type ipath  = { root : int; ctxt : int; sub : int list; }
  type gpath  = [`S of path | `P of ipath]
  type pol = Pos | Neg

  val cut       : Fo.form -> tactic
  val add_local : string * Fo.type_ * Fo.expr -> tactic
  val intro     : ?variant:(int * (expr * type_) option) -> tactic
  val elim      : ?clear:bool -> Handle.t -> tactic
  val ivariants : targ -> string list
  val forward   : (Handle.t * Handle.t * int list * Fo.subst) -> tactic

  type asource = [
    | `Click of gpath
    | `DnD   of adnd
  ]

  and adnd = { source : gpath; destination : gpath option; }

  type osource = [
    | `Click of ipath
    | `DnD   of ipath * ipath
  ]

  val path_of_ipath : ipath -> path

  type action = Handle.t * [
    | `Elim    of Handle.t
    | `Intro   of int
    | `Forward of Handle.t * Handle.t * (int list) * Fo.subst 
    | `DisjDrop of Handle.t * form list
    | `ConjDrop of Handle.t
    | `Link of ipath * Fo.subst * ipath * Fo.subst
  ]

  exception InvalidPath

  val actions : Proof.proof -> asource ->
                  (string * ipath list * osource * action) list
 (* string : doc
    ipath list : surbrillance
    osource 
 *)

  val apply   : Proof.proof -> action -> Proof.proof
end = struct
  type targ   = Proof.proof * Handle.t
  type tactic = targ -> Proof.proof
  type path   = string
  type ipath  = { root : int; ctxt : int; sub : int list; }
  type gpath  = [`S of path | `P of ipath]

<<<<<<< HEAD
  type pol = Pos | Neg

  type pnode += TIntro

=======
>>>>>>> 2377921a
  let prune_premisses =
    let rec doit acc = function
      | FConn (`Imp, [f1; f2]) -> doit (f1 :: acc) f2
      | f -> (List.rev acc, f)
    in fun f -> doit [] f

  let prune_premisses_fa =
    let rec doit i acc s = function
      | FConn (`Imp, [f1; f2]) -> doit i ((i, f1) :: acc) s f2
      | FBind (`Forall, x, _, f) -> doit (i+1) acc ((x,Sflex)::s) f 
      | f -> (List.rev acc, f, s)
    in fun f -> doit 0 [] [] f

  let prune_premisses_fad =
    let rec doit i acc s = function
      | FConn (`Imp, [f1; f2]) -> doit i ((s, f1) :: acc) s f2
      | FBind (`Forall, x, _, f) -> doit (i+1) acc ((x, Sflex)::s) f
      | f -> (List.rev acc, f, s)
    in fun f -> doit 0 [] [] f
	
  let prune_premisses_ex =
    let rec doit i acc s = function
      | FBind (`Exist, x, _, f) -> doit (i+1) acc ((x, Sflex)::s) f
      | f -> (List.rev acc, f, s)
    in fun f -> doit 0 [] [] f
	
  let rec remove_form f = function
      | [] -> raise TacticNotApplicable
      | g::l when Form.f_equal g f -> l
      | g::l -> g::(remove_form f l)

  type pnode += TIntro of (int * (expr * type_) option)

  let intro ?(variant = (0, None)) ((pr, id) : targ) =
    let pterm = TIntro variant in

    match variant, (Proof.byid pr id).g_goal with
    | (0, None), FConn (`And, [f1; f2]) ->
        Proof.progress pr id pterm [f1; f2]

    | (0, None), FConn (`Imp, [f1; f2]) ->
        Proof.sprogress pr id pterm
          [[None, [f1]], f2]

<<<<<<< HEAD
    | 0, FConn (`Equiv, [f1; f2]) ->
        Proof.progress pr id TIntro
=======
    | (0, None), FConn (`Equiv, [f1; f2]) ->
        Proof.progress pr id pterm
>>>>>>> 2377921a
          [Form.f_imp f1 f2; Form.f_imp f2 f1]

    | (i, None), (FConn (`Or, _) as f) ->
        let fl = Form.flatten_disjunctions f in
        let g = List.nth fl i in
<<<<<<< HEAD
        Proof.progress pr id TIntro [g]

    | 0, FConn (`Not, [f]) ->
        Proof.sprogress pr id TIntro
=======
        Proof.progress pr id pterm [g]

    | (0, None), FConn (`Not, [f]) ->
        Proof.sprogress pr id pterm
>>>>>>> 2377921a
          [[None, [f]], FFalse]

    | (0, None), FTrue ->
        Proof.progress pr id pterm []

    | (0, None), FBind (`Forall, x, xty, body) ->
        let goal = Proof.byid pr id in
        let goal = { goal with
          g_env  = Vars.push goal.g_env (x, xty, None);
          g_goal = body;
        }
        in Proof.xprogress pr id pterm [goal]

    | (0, Some (e, ety)), FBind (`Exist, x, xty, body) -> begin
        let goal = Proof.byid pr id in

<<<<<<< HEAD
    | 0, FBind (`Forall, x, xty, f) ->
        Proof.progress pr id TIntro [f]
=======
        Fo.Form.erecheck goal.g_env ety e;
        if not (Form.t_equal xty ety) then
          raise TacticNotApplicable;
        let goal = Fo.Form.subst1 (x, 0) e body in
        Proof.sprogress pr id pterm [[], goal]
      end
>>>>>>> 2377921a

    | _ -> raise TacticNotApplicable

  type pnode += OrDrop of Handle.t

  let or_drop (h : Handle.t) ((pr, id) : targ) hl =
    let gl   = Proof.byid pr id in
    let _hy  = (Proof.Hyps.byid gl.g_hyps h).h_form in
    let _gll = Form.flatten_disjunctions gl.g_goal in
    Proof.sprogress pr id (OrDrop id) hl

  type pnode += AndDrop of Handle.t

  let and_drop (h : Handle.t) ((pr, id) : targ) =
    let gl  = Proof.byid pr id in
    let hy  = (Proof.Hyps.byid gl.g_hyps h).h_form in
    let gll = Form.flatten_conjunctions gl.g_goal in
    let ng  = Form.f_ands (remove_form hy gll) in

    Proof.sprogress pr id (AndDrop id) [[None, []], ng]

  type pnode += TElim of Handle.t

    (*
  let elim ?clear (h : Handle.t) ((pr, id) : targ) =
    let gl = Proof.byid pr id in
    let hy = (Proof.Hyps.byid gl.g_hyps h).h_form in

    if Form.f_equal hy gl.g_goal
    then  Proof.progress pr id (TElim id) [] 
    else

    try
(      let pre, hy, s = prune_premisses_fa hy in


      
      match Form.f_matchl s [(hy, gl.g_goal)] with
	| Some s when Form.s_complete s ->  
	    let pres = List.map 
			 (fun x -> [Some h, []], (Form.iter_subst s x))
			 pre
	      in 	    Proof.sprogress pr id (TElim id) pres
			      
	| Some _ -> failwith "incomplete match"
	| _ ->
	      let subs = List.map (fun (_, f) -> [Some h, []], f) pre in
	      ( match hy with
		  | FConn (`And, [f1; f2]) ->
		      Proof.sprogress pr ?clear id (TElim id)
			(subs @ [[Some h, [f1; f2]], gl.g_goal])
			
		  | FConn (`Or, [f1; f2]) ->
		      Proof.sprogress pr ?clear id (TElim id)
			(subs @ [[Some h, [f1]], gl.g_goal;
				 [Some h, [f2]], gl.g_goal])

		  | FConn (`Equiv, [f1; f2]) ->
		      Proof.sprogress pr ?clear id (TElim id)
			(subs @ [[Some h, [Form.f_imp f1 f2; Form.f_imp f2 f1]], gl.g_goal])

		  | FConn (`Not, [f]) ->
		      Proof.sprogress pr ?clear id (TElim id)
			(subs @ [[Some h, []], f])
			
		  | FFalse ->
		      Proof.sprogress pr ?clear id (TElim id) subs
			
		  | FTrue ->
		      Proof.sprogress pr ?clear id (TElim id)
			(subs @ [[Some h, []], gl.g_goal])

		  | _ -> raise TacticNotApplicable)
)
      with
	| TacticNotApplicable ->
      let _ , goal, s = prune_premisses_ex gl.g_goal in
      match Form.f_matchl s [(goal, hy)] with
	| Some s when Form.s_complete s ->
	    Proof.sprogress pr id (TElim id) []
	| Some _ -> failwith "incomplete ex match"
	| None ->
	    match goal with
	      | FConn (`Or , _) ->
		  let gll = Form.flatten_disjunctions goal in
		  let rec aux = function
		    | [] -> false
		    | g::l ->
			(  match Form.f_matchl s [(g, hy)] with
			     | Some s when Form.s_complete s -> true
			     | _ -> aux l
			)
		  in 
		  if aux gll 
		  then Proof.sprogress pr id (TElim id) []
		  else raise TacticNotApplicable
	      | _ -> raise TacticNotApplicable

*)


  let core_elim ?clear (h : Handle.t) ((pr, id) : targ) =
    let result = ref ([])  in 
    let gl = Proof.byid pr id in
    let hyp = (Proof.Hyps.byid gl.g_hyps h).h_form in

    if Form.f_equal hyp gl.g_goal
    then  result := [(TElim id), [] ] 
    else ();

    let pre, hy, s = prune_premisses_fa hyp in
    begin match Form.f_unify Env.empty s [(hy, gl.g_goal)] with
    | Some s when Form.s_complete s ->  
        let pres = List.map
        (fun x-> [Some h, []], (Form.iter_subst s x) ) pre in
        result :=  ((TElim id), pres)::!result
    | Some _ -> () (* "incomplete match" *)
    | _ -> ();
    end;
    let subs = List.map (fun (_, f) -> [Some h, []], f) pre in
    begin match hy with
    | FConn (`And, [f1; f2]) ->
        result := ((TElim id), subs@ [[Some h, [f1; f2]], gl.g_goal]) :: !result
    (* clear *) 
    | FConn (`Or, [f1; f2]) ->
        result := ((TElim id), 
                   subs @ [[Some h, [f1]], gl.g_goal;
                           [Some h, [f2]], gl.g_goal]) :: !result
    | FConn (`Equiv, [f1; f2]) ->
        result := ((TElim id),
                   (subs @ [[Some h, [Form.f_imp f1 f2;
                                      Form.f_imp f2 f1]], gl.g_goal])) :: !result
    | FConn (`Not, [f]) ->
        result := ((TElim id), 
                  (subs @ [[Some h, []], f])) :: !result
    | FFalse -> result := ((TElim id), subs) :: !result
    | _ -> ()
    end;
    let _ , goal, s = prune_premisses_ex gl.g_goal in
    let pre, hy = prune_premisses hyp in
    let pre = List.map (fun x -> [(Some h), []],x) pre in
    begin match Form.f_unify Env.empty s [(hy, goal)] with
    | Some s when Form.s_complete s ->
        result := ((TElim id), pre) :: !result
    | Some _ -> () (* failwith "incomplete ex match" *)
    | None ->
        match goal with
        | FConn (`Or , _) ->
          let gll = Form.flatten_disjunctions goal in
          let rec aux = function
            | [] -> false
            | g::l -> begin match Form.f_unify Env.empty s [(hyp, g)] with
                | Some s when Form.s_complete s -> true
                | _ -> aux l
              end
          in 
          if aux gll 
          then result := ((TElim id), []) :: !result
          else ()
        | _ -> ()
    end;
    !result


let perform l pr id =
  match l with
    | (t, l)::_ -> Proof.sprogress pr id t l
    | _ -> raise TacticNotApplicable
  
let elim ?clear (h : Handle.t) ((pr, id) : targ) =
  perform (core_elim ?clear h (pr, id)) pr id
	

      

	    
  let ivariants ((pr, id) : targ) =
    match (Proof.byid pr id).g_goal with
    | FConn (`And  , _) -> ["And-intro"]
    | FConn (`Or   , _) as f ->
        let fl = Form.flatten_disjunctions f in
	List.mapi (fun i _ -> "Or-intro-"^(string_of_int i)) fl
    | FConn (`Imp  , _) -> ["Imp-intro"]
    | FConn (`Equiv, _) -> ["Equiv-intro"]
    | FConn (`Not  , _) -> ["Not-intro"]
    | FBind (`Forall, _, _, _) -> ["FA-intro"] 

    | _ -> []

  type pnode += TForward of Handle.t * Handle.t

  let core_forward (hsrc, hdst, p, s) ((pr, id) : targ)  =
    let gl  = Proof.byid pr id in
    let src = (Proof.Hyps.byid gl.g_hyps hsrc).h_form in
    let dst = (Proof.Hyps.byid gl.g_hyps hdst).h_form in

    (* Here we eventually should have the call to the proof tactics *)
    let rec build_dest = function
      | ((FBind (`Forall, x, ty, f)), 0::p, ((y, Sflex)::s)) ->
          FBind (`Forall, x, ty, build_dest (f, p, s))
      | ((FBind (`Forall, x, ty, f)), 0::p, ((y, (Sbound e))::s)) ->
          build_dest ((Form.f_subst (x, 0) e f), p, s)
      | (FConn (`Imp, [f1; f2]), (0::_), s) ->
          Form.iter_subst s (List.length s, f2)
      | (FConn (`Imp, [f1; f2]), (1::p), s) ->
<<<<<<< HEAD
          FConn(`Imp, [Form.iter_subst s (List.length s, f1);
          build_dest (f2, p, s)])
      | _ -> failwith "cannot build forward"
    in
    let nf = build_dest (dst, p, s) in

    [ (TForward (hsrc, hdst)), [[Some hdst, [nf]], gl.g_goal] ]


  let forward (hsrc, hdst, p, s) ((pr, id) : targ) =
    perform (core_forward (hsrc, hdst, p, s) (pr, id)) pr id 


=======
          FConn(`Imp, [Form.iter_subst s (List.length s, f1) ;
		       build_dest (f2, p, s)])
	| _ -> failwith "cannot build forward"
	in
	let nf = build_dest (dst, p, s) in
      
	[ (TForward (hsrc, hdst)),[[Some hdst, [nf]], gl.g_goal] ]

  let forward   (hsrc, hdst, p, s) ((pr, id) : targ)  =
    perform (core_forward  (hsrc, hdst, p, s) (pr, id)) pr id 

>>>>>>> 2377921a
  type pnode += TCut of Fo.form * Handle.t

  let cut (form : form) ((proof, hd) : targ) =
    let goal = Proof.byid proof hd in

    Fo.Form.recheck goal.g_env form;

    let subs = [[], form] in
    
    Proof.sprogress proof hd (TCut (form, hd))
      (subs @ [[None, [form]], goal.g_goal])

  type pnode += TDef of (Fo.type_ * Fo.expr) * Handle.t

  let add_local ((name, ty, body) : string * Fo.type_ * Fo.expr) ((proof, hd) : targ) =
    let goal = Proof.byid proof hd in

    Fo.Form.erecheck goal.g_env ty body;

    let env = Fo.Vars.push goal.g_env (name, ty, Some body) in
    
    Proof.xprogress proof hd (TDef ((ty, body), hd)) [{ goal with g_env = env }]

  type action = Handle.t * [
    | `Elim    of Handle.t
    | `Intro   of int
    | `Forward of Handle.t * Handle.t * (int list) * Fo.subst 
    | `DisjDrop of Handle.t * form list
    | `ConjDrop of Handle.t
    | `Link of ipath * Fo.subst * ipath * Fo.subst
  ]

  exception InvalidPath
  exception InvalidFormPath

  let rec subform (f : form) (p : int list) =
    match p with [] -> f | i :: subp ->

    match f with
    | FConn (_, fs) ->
        let subf =
          try  List.nth fs i
          with Failure _ -> raise InvalidFormPath
        in subform subf subp
    
    | FBind (_, _, _, f) -> subform f subp

    | _ -> raise InvalidFormPath

  let mk_ipath ?(ctxt : int = 0) ?(sub : int list = []) (root : int) =
    { root; ctxt; sub; }

  let ipath_strip (p : ipath) =
    { p with sub = [] }

  let path_of_ipath (p : ipath) =
    let pp_sub =
      Format.pp_print_list
        ~pp_sep:(fun fmt () -> Format.fprintf fmt "/")
        Format.pp_print_int
    in
    Format.asprintf "%d/%d:%a" p.root p.ctxt pp_sub p.sub

  let ipath_of_path (p : path) =
    let root, ctxt, sub =
      try
        Scanf.sscanf p "%d/%d:%s" (fun x1 x2 x3 -> (x1, x2, x3))
      with
      | Scanf.Scan_failure _
      | End_of_file ->
          raise InvalidPath in

    if root < 0 || ctxt < 0 then
      raise InvalidPath;

    let sub =
      let sub = if sub = "" then [] else String.split_on_char '/' sub in

      try  List.map int_of_string sub
      with Failure _ -> raise InvalidPath

    in

    if List.exists (fun x -> x < 0) sub then
      raise InvalidPath;

    { root; ctxt; sub; }

  let of_ipath (proof : Proof.proof) (p : ipath)
    : Proof.goal * [> `C of form | `H of Handle.t * Proof.hyp ] * (uid list * form)
  =
    let { root; ctxt; sub; } = p in

    let goal =
      try  Proof.byid proof (Handle.ofint root)
      with InvalidGoalId _ -> raise InvalidPath in

    let target, subf =
      try
        match ctxt with
        | ctxt when ctxt <= 0 ->
            (`C goal.Proof.g_goal, subform goal.Proof.g_goal sub)
  
        | _ -> begin
            try
              let rp = Handle.ofint ctxt in
              let { Proof.h_form = hf; _ } as hyd =
                Proof.Hyps.byid goal.Proof.g_hyps rp in
              (`H (rp, hyd), subform hf sub)
            with InvalidHyphId _ -> raise InvalidPath
          end

      with InvalidFormPath -> raise InvalidPath
    in

    let goal = Proof.{ g_id = Handle.ofint root; g_pregoal = goal } in
    (goal, target, (sub, subf))

  let ipath_of_gpath (p : gpath) =
    match p with `S p -> ipath_of_path p | `P p -> p

  let of_gpath (proof : Proof.proof) (p : gpath) =
    of_ipath proof (ipath_of_gpath p)

  (* -------------------------------------------------------------------- *)
  (** Handling of polarities *)


  (** [opp p] returns the opposite polarity of [p] *)

  let opp = function
    | Pos -> Neg
    | Neg -> Pos


  (** [direct_subform_pol (p, f) i] returns the [i]th direct subformula of [f]
      together with its polarity, given that [f]'s polarity is [p] *)

  let direct_subform_pol (p, f : pol * form) (i : int) =
    match f with
    | FConn (c, fs) ->
      let subp =
        match c, i with
        | `Imp, 0 | `Not, 0 -> opp p
        | _, _ -> p
      in
      let subf =
        try List.at fs i
        with Invalid_argument _ -> raise InvalidFormPath
      in
      subp, subf
    | FBind (_, _, _, subf) ->
      p, subf
    | _ -> raise InvalidFormPath
  

  (* [subform_pol (p, f) sub] returns the subformula of [f] at path [sub] together
     with its polarity, given that [f]'s polarity is [p] *)

  let subform_pol = List.fold_left direct_subform_pol


  (* [pol_of_gpath proof p] returns the polarity of the subformula
     at path [p] in [proof] *)

  let pol_of_gpath (proof : Proof.proof) (p : gpath) : pol =
    let _, target, (sub, _) = of_gpath proof p in
    let pol, form =
      match target with
      | `H (_, { h_form = f }) -> Neg, f
      | `C f -> Pos, f
    in
    subform_pol (pol, form) sub |> fst

  (* -------------------------------------------------------------------- *)

  type asource = [
    | `Click of gpath
    | `DnD   of adnd
  ]

  and adnd = { source : gpath; destination : gpath option; }

  type osource = [
    | `Click of ipath
    | `DnD   of ipath * ipath
  ]

  let rebuild_path i =
    let rec aux l = function
      | 0 -> 0::l
      | i -> aux (1::l) (i-1)
    in List.rev (aux [] i)

  let rebuild_pathd l i =
    if i+1 = l then [1] else
      
    let rec aux = function
      | 0 -> []
      | i -> 0::(aux (i-1))
    in
    if i = 0 then (aux (l-1)) else
      (aux (l - i - 1))@[1]


  type pnode += TLink


  let invertible (pol : pol) (f : form) : bool =
    match pol with
    (* Right invertible *)
    | Pos -> begin match f with
      | FConn (c, _) -> begin match c with
        | `And | `Imp | `Not -> true
        | _ -> false
        end
      | FBind (`Forall, _, _, _) -> true
      | _ -> false
      end
    (* Left invertible *)
    | Neg -> begin match f with
      | FConn (c, _) -> begin match c with
        | `And | `Or -> true
        | _ -> false
        end
      | FBind _ -> true
      | _ -> false
      end
  

  (** [link] is the equivalent of Proof by Pointing's [finger_tac], but using the
      interaction rules specific to subformula linking. *)

  let link src s_src dst s_dst proof : Proof.proof
  =
    assert (src.ctxt <> dst.ctxt);
    
    let Proof.{ g_id; g_pregoal = goal }, top_src, (sub_src, _) =
      of_ipath proof src
    in
    let _, top_dst, (sub_dst, _) = of_ipath proof dst in

    let rec pbp (goal, ogoals) tgt sub s tgt' sub' s' =

      let gen_subgoals target sub_goal sub_ogoals =
        let ogoals = Proof.sgprogress goal sub_ogoals in
        let goal =
          let goal = List.hd (Proof.sgprogress goal [sub_goal]) in
          match target with
          | `H (uid, hyp) ->
            { goal with g_hyps = Map.add uid hyp goal.g_hyps }
          | _ -> goal
        in
        (goal, ogoals)
      in

      let right_inv_rules f i sub s tgt' sub' s' =
        let tgt, (goal, new_ogoals), s = begin match f, i+1 with

          (* And *)

          | FConn (`And, [f1; f2]), 1 ->
            let tgt = `C f1 in
            let subgoals = gen_subgoals tgt ([], f1) [[], f2] in
            tgt, subgoals, s

          | FConn (`And, [f1; f2]), 2 ->
            let tgt = `C f2 in
            let subgoals = gen_subgoals tgt ([], f2) [[], f1] in
            tgt, subgoals, s

          (* Imp *)

          | FConn (`Imp, [f1; f2]), 1 ->
            let tgt = `H (Handle.fresh (), Proof.mk_hyp f1) in
            let subgoals = gen_subgoals tgt ([], f2) [] in
            tgt, subgoals, s

          | FConn (`Imp, [f1; f2]), 2 ->
            let tgt = `C f2 in
            let subgoals = gen_subgoals tgt ([None, [f1]], f2) [] in
            tgt, subgoals, s

          (* Not *)

          | FConn (`Not, [f1]), 1 ->
            let tgt = `H (Handle.fresh (), Proof.mk_hyp f1) in
            let subgoals = gen_subgoals tgt ([], Form.f_false) [] in
            tgt, subgoals, s

          (* Forall *)

          | FBind (`Forall, x, ty, f), 1 ->
            let s, Sbound (EVar (z, _)) = List.pop_assoc x s in
            let f = Form.f_subst (x, 0) (EVar (z, 0)) f in
            let tgt = `C f in
            let goal, ogoals = gen_subgoals tgt ([], f) [] in
            let goal = { goal with g_env = Vars.push goal.g_env (z, ty) } in
            tgt, (goal, ogoals), s

        end
        in pbp (goal, ogoals @ new_ogoals) tgt sub s tgt' sub' s'
      in

      let left_inv_rules f src i sub s tgt' sub' s' =
        let tgt, (goal, new_ogoals), s = begin match f, i+1 with

          (* And *)

          | FConn (`And, [f1; f2]), 1 ->
            let tgt = `H (Handle.fresh (), Proof.mk_hyp f1 ~src) in
            let subgoals =  gen_subgoals tgt ([Some src, [f2]], goal.g_goal) [] in
            tgt, subgoals, s

          | FConn (`And, [f1; f2]), 2 ->
            let tgt = `H (Handle.fresh (), Proof.mk_hyp f2 ~src) in
            let subgoals = gen_subgoals tgt ([Some src, [f1]], goal.g_goal) [] in
            tgt, subgoals, s

          (* Or *)

          | FConn (`Or, [f1; f2]), 1 ->
            let tgt = `H (Handle.fresh (), Proof.mk_hyp f1 ~src) in
            let subgoals = gen_subgoals tgt ([], goal.g_goal) [[Some src, [f2]], goal.g_goal] in
            tgt, subgoals, s

          | FConn (`Or, [f1; f2]), 2 ->
            let tgt = `H (Handle.fresh (), Proof.mk_hyp f2 ~src) in
            let subgoals = gen_subgoals tgt ([], goal.g_goal) [[Some src, [f1]], goal.g_goal] in
            tgt, subgoals, s

          (* Forall *)

          | FBind (`Forall, x, ty, f), 1 ->
            let s, item = List.pop_assoc x s in
            let tgt, subgoals =
              match item with
              | Sbound t -> 
                let f = Form.f_subst (x, 0) t f in
                let tgt = `H (Handle.fresh (), Proof.mk_hyp f ~src) in
                tgt, gen_subgoals tgt ([], goal.g_goal) []
              | Sflex -> failwith "cannot go through uninstanciated quantifiers"
            in
            tgt, subgoals, s

          (* Exists *)

          | FBind (`Exist, x, ty, f), 1 ->
            let s, Sbound (EVar (z, _)) = List.pop_assoc x s in
            let f = Form.f_subst (x, 0) (EVar (z, 0)) f in
            let tgt = `H (Handle.fresh (), Proof.mk_hyp f ~src) in
            let goal, ogoals = gen_subgoals tgt ([], goal.g_goal) [] in
            let goal = { goal with g_env = Vars.push goal.g_env (z, ty) } in
            tgt, (goal, ogoals), s

        end
        in pbp (goal, ogoals @ new_ogoals) tgt sub s tgt' sub' s'
      in

      match tgt, sub, s, tgt', sub', s' with

      (* Axiom *)

      | _, [], _, _, [], _ -> List.rev ogoals

      (* Right invertible rules *)

      | tgt', sub', s', `C f, i :: sub, s
        when invertible Pos f ->
        right_inv_rules f i sub s tgt' sub' s'

      | `C f, i :: sub, s, tgt', sub', s'
        when invertible Pos f ->
        right_inv_rules f i sub s tgt' sub' s'

      (* Left invertible rules *)

      | tgt', sub', s', `H (src, Proof.{ h_form = f }), i :: sub, s
        when invertible Neg f ->
        left_inv_rules f src i sub s tgt' sub' s'

      | `H (src, Proof.{ h_form = f }), i :: sub, s, tgt', sub', s'
        when invertible Neg f ->
        left_inv_rules f src i sub s tgt' sub' s'

      (* Right non-invertible rules *)

      | tgt', sub', s', `C f, i :: sub, s
      | `C f, i :: sub, s, tgt', sub', s' ->

        let tgt, (goal, new_ogoals), s = begin match f, i+1 with

          (* Or *)

          | FConn (`Or, [f1; f2]), 1 ->
            let tgt = `C f1 in
            let subgoals = gen_subgoals tgt ([], f1) [] in
            tgt, subgoals, s

          | FConn (`Or, [f1; f2]), 2 ->
            let tgt = `C f2 in
            let subgoals = gen_subgoals tgt ([], f2) [] in
            tgt, subgoals, s

          (* Exists *)

          | FBind (`Exist, x, ty, f), 1 ->
            let s, item = List.pop_assoc x s in
            let tgt, subgoals =
              match item with
              | Sbound t -> 
                let f = Form.f_subst (x, 0) t f in
                let tgt = `C f in
                tgt, gen_subgoals tgt ([], f) []
              | Sflex -> failwith "cannot go through uninstanciated quantifiers"
            in
            tgt, subgoals, s

        end
        in pbp (goal, ogoals @ new_ogoals) tgt sub s tgt' sub' s'

      (* Left non-invertible rules *)

      | tgt', sub', s', `H (src, Proof.{ h_form = f }), i :: sub, s
      | `H (src, Proof.{ h_form = f }), i :: sub, s, tgt', sub', s' ->

        let tgt, (goal, new_ogoals), s = begin match tgt' with

          (* Hypothesis vs. Conclusion *)

          | `C _ -> begin match f, i+1 with

            (* Imp *)

            | FConn (`Imp, [f1; f2]), 2 ->
              let tgt = `H (Handle.fresh (), Proof.mk_hyp f2 ~src) in
              let subgoals = gen_subgoals tgt ([], goal.g_goal) [[], f1] in
              tgt, subgoals, s

            end

          (* Hypothesis vs. Hypothesis *)

          | `H _ -> begin match f, i+1 with

            (* Imp *)

            | FConn (`Imp, [f1; f2]), 1 ->
              let tgt = `C f1 in
              let subgoals = gen_subgoals tgt ([], f1) [[Some src, [f2]], goal.g_goal] in
              tgt, subgoals, s

            | FConn (`Imp, [f1; f2]), 2 ->
              let tgt = `H (Handle.fresh (), Proof.mk_hyp f2 ~src) in
              let subgoals = gen_subgoals tgt ([], goal.g_goal) [[], f1] in
              tgt, subgoals, s

            (* Not *)

            | FConn (`Not, [f1]), 1 ->
              let tgt = `C f1 in
              let subgoals = gen_subgoals tgt ([], f1) [] in
              tgt, subgoals, s

            end
          end
        in pbp (goal, ogoals @ new_ogoals) tgt sub s tgt' sub' s'
    in

    let subgoals = pbp (goal, []) top_src sub_src s_src top_dst sub_dst s_dst in
    Proof.xprogress proof g_id TLink subgoals


  (** [subs f] returns all the paths leading to a subformula in [f]. *)

  let rec subs (f : form) : (int list) list =
    let rec aux sub = function
      | FConn (_, fs) ->
        fs |> List.mapi (fun i f ->
                let sub = sub @ [i] in
                sub :: aux sub f)
           |> List.concat
      | FBind (_, _, _, f) ->
        let sub = sub @ [0] in
        sub :: aux sub f
      | _ -> [[]]
    in aux [] f


  (** [search_match env (p1, f1) (p2, f2)] returns the list of pairs of paths that lead
      to unifiable subformulas of [f1] and [f2] of opposite polarities, together with
      the associated substitutions generated by unification. *)

  let search_match env (p1, f1) (p2, f2)
    : (int list * subst * int list * subst) list =

    let module Name : Graph.Sig.COMPARABLE
      with type t = Fo.name
    = struct
      type t = Fo.name
      let equal = String.equal
      let compare = String.compare
      let hash = Hashtbl.hash
    end in
    let module Deps = struct
      include Graph.Persistent.Digraph.Concrete(Name)

      let subst : t -> subst -> t =
        (* For each item [x := e] in the substitution *)
        List.fold_left begin fun deps (x, tag) ->
          let fvs = match tag with
            | Sbound e -> Form.e_vars e
            | Sflex -> []
          in
          (* For each variable [y] depending on [x] *)
          try fold_succ begin fun y deps ->
            (* For each variable [z] occurring in [e] *)
            List.fold_left begin fun deps (z, _) ->
                (* Add an edge stating that [y] depends on [z] *)
                add_edge deps z y
              end deps fvs
            end deps x deps
          with Invalid_argument _ -> deps
        end
    end in
    let module TraverseDeps = Graph.Traverse.Dfs(Deps) in
    let acyclic = not <<| TraverseDeps.has_cycle in

    let module Env = struct
      (* While traversing formulas in search for targets to unify, we need to
         record and update multiple informations handling the first-order content
         of the proof. We do so with a tuple of the form
           
           [(deps, rnm, env, s)]
           
         where:

         - [deps] is a directed graph recording the dependency relation between
           existential and eigenvariables, in the same spirit of the dependency
           relation of expansion trees.

         - [rnm] is an association list, where each item [(z, x)] maps a fresh name
           [z] to the variable [x] it renames. Indeed, to avoid name clashes between
           bound variables of [f1] and [f2] during unification, we give them temporary
           fresh names, which are reverted to the original names with [rnm] when
           producing the final substitution for each formula.
          
         - [env] is (a copy of) the goal's environment, used to compute fresh
           names for eigenvariables that will be introduced by the [link] tactic.
          
         - [s] is the substitution that will be fed to unification, in which we
           record existential variables in [Sflex] entries, as well as the fresh
           eigenvariables in [Sbound] entries together with their original names.
      *)
      type t = Deps.t * (name * name) list * env * subst
    end in
    let module State = Monad.State(Env) in

    let rec traverse (p, f) i : (pol * form) State.t =
      let open State in
      match p, f with

      | Pos, FBind (`Forall, x, ty, f)
      | Neg, FBind (`Exist, x, ty, f) ->

        get >>= fun (deps, rnm, env, s) ->
        let y, env = Vars.bind env (x, ty) in
        let exs = List.filter_map
          (function (x, Sflex) -> Some x | _ -> None) s
        in
        let deps = List.fold_left
          (fun deps x -> Deps.add_edge deps x y)
          deps exs
        in
        let z = EVars.fresh () in
        let rnm = (z, x) :: rnm in
        let s = (z, Sbound (EVar (y, 0))) :: s in
        put (deps, rnm, env, s) >>= fun _ ->
        return (p, Form.f_subst (x, 0) (EVar (y, 0)) f)

      | Neg, FBind (`Forall, x, ty, f)
      | Pos, FBind (`Exist, x, ty, f) ->

        get >>= fun (deps, rnm, env, s) ->
        let z = EVars.fresh () in
        let rnm = (z, x) :: rnm in
        let s = (z, Sflex) :: s in
        put (deps, rnm, env, s) >>= fun _ ->
        return (p, Form.f_subst (x, 0) (EVar (z, 0)) f)

      | _ -> return (direct_subform_pol (p, f) i)
    in

    let traverse = State.fold traverse in

    let open Monad.List in

    subs f1 >>= fun sub1 ->
    subs f2 >>= fun sub2 ->

    let deps, sp1, sf1, rnm1, s1, sp2, sf2, rnm2, s2 =
      let open State in
      run begin
        traverse (p1, f1) sub1 >>= fun (sp1, sf1) ->
        get >>= fun (deps, rnm1, env, s1) ->
        put (deps, [], env, []) >>= fun _ ->

        traverse (p2, f2) sub2 >>= fun (sp2, sf2) ->
        get >>= fun (deps, rnm2, _, s2) ->

        return (deps, sp1, sf1, rnm1, s1, sp2, sf2, rnm2, s2)
      end
      (Deps.empty, [], env, [])
    in

    if sp1 <> sp2 then
      match Form.f_unify Fo.Env.empty (s1 @ s2) [sf1, sf2] with
      | Some s when acyclic (Deps.subst deps s) ->
        let s1, s2 = List.split_at (List.length s1) s in
        let rename exs = List.map (fun (x, tag) ->
          Option.default x (List.assoc_opt x exs), tag)
        in return (
          sub1, s1 |> rename rnm1 |> List.rev,
          sub2, s2 |> rename rnm2 |> List.rev)
      | None -> zero
    else zero


  let dnd_actions src dsts (proof : Proof.proof) =
    let src = ipath_of_gpath src in
    let Proof.{ g_id; g_pregoal}, _, (sub_src, f_src) = of_ipath proof src in

    let for_destination dst =
      let dst = ipath_of_gpath dst in
      let Proof.{ g_id = g_id'; _}, _, (sub_dst, f_dst) = of_ipath proof dst in
  
      if not (Handle.eq g_id g_id') then [] else
      
      let pol_src = pol_of_gpath proof (`P src) in
      let pol_dst = pol_of_gpath proof (`P dst) in

      let targets =
        search_match g_pregoal.g_env (pol_src, f_src) (pol_dst, f_dst) |>
        List.map (fun (sub1, s1, sub2, s2) ->
          mk_ipath ~ctxt:src.ctxt ~sub:(sub_src @ sub1) src.root, s1,
          mk_ipath ~ctxt:dst.ctxt ~sub:(sub_dst @ sub2) dst.root, s2)
      in

      List.map (fun (src, s_src, tgt, s_tgt) ->
        "Link", [src; tgt], `DnD (src, tgt), (g_id, `Link (src, s_src, tgt, s_tgt)))
        targets
    in
    match dsts with
    | None ->
      (* Get the list of hypotheses handles *)
      let dsts = List.of_enum (Map.keys g_pregoal.Proof.g_hyps) in
      (* Create a list of paths to each hypothesis *)
      let dsts =
        List.map
          (fun id -> mk_ipath (Handle.toint g_id) ~ctxt:(Handle.toint id))
          dsts
      in
      (* Add a path to the conclusion *)
      let dsts = mk_ipath (Handle.toint g_id) :: dsts in
      let dsts = List.map (fun p -> `P p) dsts in
      (* Remove [src] from the list of paths *)
      let dsts = List.remove dsts (`P src) in
      (* Get the possible actions for each formula in the goal,
         that is the hypotheses and the conclusion *)
      List.flatten (List.map for_destination dsts)

    | Some dst ->
      for_destination dst


  let dnD_actions src dsts (proof : Proof.proof) =
    begin
      let module E = struct exception Nothing end in

      let Proof.{ g_id = hd1; g_pregoal = pr}, tg1, _ = of_gpath proof src in

      let for_destination (dst : gpath) =
        try
          let Proof.{ g_id = hd2; _}, tg2, _ = of_gpath proof dst in
  
          if not (Handle.eq hd1 hd2) then
            raise E.Nothing;
  
          match tg1, tg2 with
          | `H (tg1, { h_form = f1; _ }),
            `H (tg2, { h_form = ((FConn (`Imp, [_; _])) | (FBind (`Forall, _, _, _))) as f; _})
              when not (Handle.eq tg1 tg2) 
            -> 
            begin
              let (hl, fc, s) = prune_premisses_fad f in
              let rec f_aux i = function
                | [] -> []
                | (s, g)::l -> match Form.search_match_p s g f1 with
                | Some (s, pt) ->
                  let aux_c = f_aux (i+1) l in
                  (i, s, pt)::aux_c (* we look for other matches here *)
                | None -> f_aux (i+1) l 
              in 
              let build_action (i, sr, pt) =
                let path = ref [] in
                let rec rebuild_path j p = function
                  | FBind (`Forall, _, _, f) -> rebuild_path j (0::p) f
                  | FConn (`Imp, [_ ; f2] ) ->
                    if j = 0 
                    then p
                   else rebuild_path (j-1) (1::p) f2
                in 
                let p = (List.rev (rebuild_path i [] f)@[0]@pt) in
                let src = mk_ipath (Handle.toint hd1) ~ctxt:(Handle.toint tg1) in
                let dst = mk_ipath (Handle.toint hd1) ~ctxt:(Handle.toint tg2)  ~sub:(p)  in
                let dst' = match dsts with
                  | None -> ipath_strip dst
                  | _ -> dst
                in
                let aui = `DnD (src, dst) in  (* C'est ici que ça se passe *)
                ("Forward", [dst'], aui, (hd1, `Forward (tg1, tg2, p, sr)))
              in
              List.map build_action (f_aux 0 hl)
            end 
 
          | `H (tg1, { h_form = f1; _ }), `C f2 ->
            let (hl, subf1, s) = prune_premisses_fa f1 in
            begin
              match Form.search_match_f s subf1 f2 with
              | Some (sr, pt) when Form.s_complete sr ->
                let pres = List.map (Form.iter_subst sr) hl in
                let src = mk_ipath (Handle.toint hd1) ~ctxt:(Handle.toint tg1) in
                let dst = mk_ipath (Handle.toint hd2) ~sub:(pt) in
                let aui = `DnD (ipath_strip src, ipath_strip dst) in

                ["Elim", [dst], aui, (hd1, `Elim tg1)]

              | None ->
                let (hl, goal, s) = prune_premisses_ex f2 in
                let pre, hy = prune_premisses f1 in
                match Form.search_match_p s goal hy with
                | Some (sr, pt) when Form.s_complete sr ->
                  let pt = (rebuild_path (List.length sr - 1))@pt in 
                  let src = mk_ipath (Handle.toint hd1) ~ctxt:(Handle.toint tg1) in
                  let dst = mk_ipath (Handle.toint hd1) ~sub:(pt) in
                  let aui = `DnD (src, dst) in

                  ["DisjDrop",  [dst], aui, (hd1, `DisjDrop (tg1,pre) )]

              | _ -> raise E.Nothing
            end
            (*
              if Form.f_equal subf1 f2 then
                let src = mk_ipath (Handle.toint hd1) ~ctxt:(Handle.toint tg1) in
                let dst = mk_ipath (Handle.toint hd1) in
                let aui = `DnD (ipath_strip src, ipath_strip dst) in

                ["Elim", [dst], aui, (hd1, `Elim tg1)]
              else 
                let dld = Form.flatten_disjunctions f2 in
                let dlc = Form.flatten_conjunctions f2 in

                begin match List.findex (Form.f_equal f1) dld,
                            List.findex (Form.f_equal f1) dlc  with
                | Some i, _  ->
                    let path = rebuild_pathd (List.length dld) i in
                    let src = mk_ipath (Handle.toint hd1) ~ctxt:(Handle.toint tg1) in
                    let dst = mk_ipath (Handle.toint hd1) ~sub:(path) in
                    let aui = `DnD (ipath_strip src, ipath_strip dst) in

                    ["DisjDrop",  [dst], aui, (hd1, `DisjDrop tg1 )]

                | _, Some i ->
                    let path = rebuild_pathd (List.length dlc) i in
                    let src = mk_ipath (Handle.toint hd1) ~ctxt:(Handle.toint tg1) in
                    let dst = mk_ipath (Handle.toint hd1) ~sub:(path) in
                    let aui = `DnD (ipath_strip src, ipath_strip dst) in

                    ["ConjDrop",  [dst], aui, (hd1, `ConjDrop tg1 )]

                | None, None -> raise E.Nothing end
            *)
          | _ -> raise E.Nothing
  
        with E.Nothing -> []
      in
      match dsts with
      | None ->
        (* Get the list of hypotheses handles *)
        let dsts = List.of_enum (Map.keys pr.Proof.g_hyps) in
        (* Create a list of paths to each hypothesis *)
        let dsts =
          List.map
            (fun id -> mk_ipath (Handle.toint hd1) ~ctxt:(Handle.toint id))
            dsts
        in
        (* Add a path to the conclusion *)
        let dsts = mk_ipath (Handle.toint hd1) :: dsts in
        let dsts = List.map (fun p -> `P p) dsts in
        (* Get the possible actions for each formula in the goal,
           that is the hypotheses and the conclusion *)
        List.flatten (List.map for_destination dsts)

      | Some dst ->
        for_destination dst
    end
      
  let actions (proof : Proof.proof) (p : asource)
      : (string * ipath list * osource * action) list
  =
    match p with
      | `Click p -> begin
          let Proof.{ g_id = hd; g_pregoal = _goal}, target, (_fs, _subf) =
            of_gpath proof p
          in
          match target with
          | `C _ -> begin
              let iv = ivariants (proof, hd) in
              let bv = List.length iv <= 1 in
              List.mapi
                (fun i x ->
                  let hg = mk_ipath (Handle.toint hd) 
                    ~sub:(if bv 
                          then [] 
                          else rebuild_pathd (List.length iv) i)
                  in
                  (x, [hg], `Click hg, (hd, `Intro i)))
                iv
            end 

          | `H (rp, _) ->
            let hg = mk_ipath (Handle.toint hd) ~ctxt:(Handle.toint rp) in
            ["Elim", [hg], `Click hg, (hd, `Elim rp)]
        end

      | `DnD { source = src; destination = dsts; } ->
        dnd_actions src dsts proof 

  
  let apply (proof : Proof.proof) ((hd, a) : action) =
    match a with
    | `Intro variant ->
        intro ~variant:(variant, None) (proof, hd)
    | `Elim subhd ->
        elim subhd (proof, hd)
    | `DisjDrop (subhd, fl) ->
        or_drop subhd (proof, hd) (List.map (fun x -> [Some hd, []],x) fl)
    | `ConjDrop subhd ->
        and_drop subhd (proof, hd)    
    | `Forward (src, dst, p, s) ->
        forward (src, dst, p, s) (proof, hd)
    | `Link (src, s, dst, s') ->
        link src s dst s' proof
end<|MERGE_RESOLUTION|>--- conflicted
+++ resolved
@@ -300,14 +300,8 @@
   type path   = string
   type ipath  = { root : int; ctxt : int; sub : int list; }
   type gpath  = [`S of path | `P of ipath]
-
-<<<<<<< HEAD
-  type pol = Pos | Neg
-
-  type pnode += TIntro
-
-=======
->>>>>>> 2377921a
+  type pol    = Pos | Neg
+
   let prune_premisses =
     let rec doit acc = function
       | FConn (`Imp, [f1; f2]) -> doit (f1 :: acc) f2
@@ -352,30 +346,17 @@
         Proof.sprogress pr id pterm
           [[None, [f1]], f2]
 
-<<<<<<< HEAD
-    | 0, FConn (`Equiv, [f1; f2]) ->
-        Proof.progress pr id TIntro
-=======
     | (0, None), FConn (`Equiv, [f1; f2]) ->
         Proof.progress pr id pterm
->>>>>>> 2377921a
           [Form.f_imp f1 f2; Form.f_imp f2 f1]
 
     | (i, None), (FConn (`Or, _) as f) ->
         let fl = Form.flatten_disjunctions f in
         let g = List.nth fl i in
-<<<<<<< HEAD
-        Proof.progress pr id TIntro [g]
-
-    | 0, FConn (`Not, [f]) ->
-        Proof.sprogress pr id TIntro
-=======
         Proof.progress pr id pterm [g]
 
     | (0, None), FConn (`Not, [f]) ->
-        Proof.sprogress pr id pterm
->>>>>>> 2377921a
-          [[None, [f]], FFalse]
+        Proof.sprogress pr id pterm [[None, [f]], FFalse]
 
     | (0, None), FTrue ->
         Proof.progress pr id pterm []
@@ -391,17 +372,12 @@
     | (0, Some (e, ety)), FBind (`Exist, x, xty, body) -> begin
         let goal = Proof.byid pr id in
 
-<<<<<<< HEAD
-    | 0, FBind (`Forall, x, xty, f) ->
-        Proof.progress pr id TIntro [f]
-=======
         Fo.Form.erecheck goal.g_env ety e;
         if not (Form.t_equal xty ety) then
           raise TacticNotApplicable;
         let goal = Fo.Form.subst1 (x, 0) e body in
         Proof.sprogress pr id pterm [[], goal]
       end
->>>>>>> 2377921a
 
     | _ -> raise TacticNotApplicable
 
@@ -607,7 +583,6 @@
       | (FConn (`Imp, [f1; f2]), (0::_), s) ->
           Form.iter_subst s (List.length s, f2)
       | (FConn (`Imp, [f1; f2]), (1::p), s) ->
-<<<<<<< HEAD
           FConn(`Imp, [Form.iter_subst s (List.length s, f1);
           build_dest (f2, p, s)])
       | _ -> failwith "cannot build forward"
@@ -616,24 +591,9 @@
 
     [ (TForward (hsrc, hdst)), [[Some hdst, [nf]], gl.g_goal] ]
 
-
   let forward (hsrc, hdst, p, s) ((pr, id) : targ) =
     perform (core_forward (hsrc, hdst, p, s) (pr, id)) pr id 
 
-
-=======
-          FConn(`Imp, [Form.iter_subst s (List.length s, f1) ;
-		       build_dest (f2, p, s)])
-	| _ -> failwith "cannot build forward"
-	in
-	let nf = build_dest (dst, p, s) in
-      
-	[ (TForward (hsrc, hdst)),[[Some hdst, [nf]], gl.g_goal] ]
-
-  let forward   (hsrc, hdst, p, s) ((pr, id) : targ)  =
-    perform (core_forward  (hsrc, hdst, p, s) (pr, id)) pr id 
-
->>>>>>> 2377921a
   type pnode += TCut of Fo.form * Handle.t
 
   let cut (form : form) ((proof, hd) : targ) =
@@ -931,7 +891,7 @@
             let f = Form.f_subst (x, 0) (EVar (z, 0)) f in
             let tgt = `C f in
             let goal, ogoals = gen_subgoals tgt ([], f) [] in
-            let goal = { goal with g_env = Vars.push goal.g_env (z, ty) } in
+            let goal = { goal with g_env = Vars.push goal.g_env (z, ty, None) } in
             tgt, (goal, ogoals), s
 
         end
@@ -986,7 +946,7 @@
             let f = Form.f_subst (x, 0) (EVar (z, 0)) f in
             let tgt = `H (Handle.fresh (), Proof.mk_hyp f ~src) in
             let goal, ogoals = gen_subgoals tgt ([], goal.g_goal) [] in
-            let goal = { goal with g_env = Vars.push goal.g_env (z, ty) } in
+            let goal = { goal with g_env = Vars.push goal.g_env (z, ty, None) } in
             tgt, (goal, ogoals), s
 
         end
