(* -------------------------------------------------------------------- *)
open Utils
open Fo

(* ------------------------------------------------------------------- *)
module Handle : sig
  type t = private int

  val ofint : int -> t
  val fresh : unit -> t
  val eq    : t -> t -> bool
  val toint : t -> int
end = struct
  type t = int

  let fresh () : t =
    Utils.Uid.fresh ()

  let ofint (i : int) : t =
    i

  let toint (t : t) : int =
    t

  let eq = ((=) : t -> t -> bool)
end

(* -------------------------------------------------------------------- *)
type pnode = ..

exception InvalidGoalId    of Handle.t
exception InvalidHyphId    of Handle.t
exception SubgoalNotOpened of Handle.t

module Proof : sig
  type proof

  type hyp = {
    h_src  : Handle.t option;
    h_gen  : int;
    h_form : form;
  }

  val mk_hyp : ?src:Handle.t -> ?gen:int -> form -> hyp

  type hyps

  module Hyps : sig
    val empty   : hyps
    val byid    : hyps -> Handle.t -> hyp
    val add     : hyps -> Handle.t -> hyp -> hyps
    val remove  : hyps -> Handle.t -> hyps
    val move    : hyps -> Handle.t -> Handle.t option -> hyps
    val bump    : hyps -> hyps
    val ids     : hyps -> Handle.t list
    val map     : (hyp -> hyp) -> hyps -> hyps
    val to_list : hyps -> (Handle.t * hyp) list
  end

  type pregoal = {
    g_env  : env;
    g_hyps : hyps;
    g_goal : form;
  }

  and goal = { g_id: Handle.t; g_pregoal: pregoal; }

  type pregoals = pregoal list

  val init    : env -> form list -> form -> proof
  val db      : proof -> LemmaDB.t
  val loaddb  : proof -> (string * string) list -> proof
  val closed  : proof -> bool
  val opened  : proof -> Handle.t list
  val after   : proof -> Handle.t -> Handle.t list
  val focused : proof -> Handle.t -> Handle.t
  val byid    : proof -> Handle.t -> pregoal

  type meta = < > Js_of_ocaml.Js.t

  val set_meta : proof -> Handle.t -> meta option -> unit
  val get_meta : proof -> Handle.t -> meta option

  val sgprogress :
    pregoal -> ?clear:bool ->
      ((Handle.t option * form list) list * form) list -> pregoals

  val progress :
    proof -> Handle.t -> pnode -> form list -> proof

  val sprogress :
    proof -> ?clear:bool -> Handle.t -> pnode ->
      ((Handle.t option * form list) list * form) list -> proof

  val hprogress :
    proof -> Handle.t -> pnode -> pregoal -> Handle.t * proof

  val xprogress :
    proof -> Handle.t -> pnode -> pregoals -> proof
end = struct
  module Js = Js_of_ocaml.Js

  type hyp = {
    h_src  : Handle.t option;
    h_gen  : int;
    h_form : form;
  }

  module Hyps : sig
    type hyps

    val empty   : hyps
    val byid    : hyps -> Handle.t -> hyp
    val add     : hyps -> Handle.t -> hyp -> hyps
    val remove  : hyps -> Handle.t -> hyps
    val move    : hyps -> Handle.t -> Handle.t option -> hyps
    val bump    : hyps -> hyps
    val ids     : hyps -> Handle.t list
    val map     : (hyp -> hyp) -> hyps -> hyps
    val to_list : hyps -> (Handle.t * hyp) list
  end = struct
    type hyps = (Handle.t * hyp) list

    let empty : hyps =
      []

    let byid (hyps : hyps) (id : Handle.t) =
      Option.get_exn
        (List.Exceptionless.assoc id hyps)
        (InvalidHyphId id)

    let add (hyps : hyps) (id : Handle.t) (h : hyp) : hyps =
      assert (Option.is_none (List.Exceptionless.assoc id hyps));
      (id, h) :: hyps

    let remove (hyps : hyps) (id : Handle.t) : hyps =
      List.filter (fun (x, _) -> not (Handle.eq x id)) hyps

    let move (hyps : hyps) (from : Handle.t) (before : Handle.t option) =
      let tg   = byid hyps from in
      let hyps = remove hyps from in

      match before with
      | None ->
          (from, tg) :: hyps

      | Some before ->
          let pos, _ =
            Option.get_exn
              (List.Exceptionless.findi (fun _ (x, _) -> Handle.eq x before) hyps)
              (InvalidHyphId before) in

          let post, pre = List.split_at (1+pos) hyps in

          post @ (from, tg) :: pre

    let bump (hyps : hyps) : hyps =
      List.map (fun (id, h) -> (id, { h with h_gen = h.h_gen + 1 })) hyps

    let ids (hyps : hyps) =
      List.fst hyps
    
    let map f (hyps : hyps) =
      List.map (snd_map f) hyps

    let to_list (hyps : hyps) =
      hyps
  end

  type hyps = Hyps.hyps

  type pregoal = {
    g_env  : env;
    g_hyps : hyps;
    g_goal : form;
  }

  type pregoals = pregoal list

  type proof = {
    p_root : Handle.t;
    p_maps : (Handle.t, goal) Map.t;
    p_crts : Handle.t list;
    p_frwd : (Handle.t, gdep) Map.t;
    p_bkwd : (Handle.t, gdep) Map.t;
    p_meta : (Handle.t, < > Js.t) Map.t ref;
    p_db   : LemmaDB.t;
  }

  and goal = { g_id: Handle.t; g_pregoal: pregoal; }

  and gdep = {
    d_src : Handle.t;
    d_dst : Handle.t list;
    d_ndn : pnode;
  }

  let mk_hyp ?(src : Handle.t option) ?(gen : int = 0) form =
    { h_src = src; h_gen = gen; h_form = form; }

  let init (env : env) (hyps : form list) (goal : form) =
    Form.recheck env goal;
    List.iter (Form.recheck env) hyps;

    let uid  = Handle.fresh () in
    let g_hyps = List.fold_left
      (fun hs f ->  Hyps.add hs (Handle.fresh ()) (mk_hyp f))
      Hyps.empty hyps in
    let root = { g_id = uid; g_pregoal = {
        g_env  = env;
        g_hyps;
        g_goal = goal;
      }
    } in

    { p_root = uid;
      p_maps = Map.singleton uid root;
      p_crts = [uid];
      p_frwd = Map.empty;
      p_bkwd = Map.empty;
      p_meta = ref Map.empty;
      p_db   = LemmaDB.empty env; }
  
  let db (proof : proof) =
    proof.p_db
    
  let loaddb (proof : proof) (lemmas : (string * string) list) =
    { proof with p_db = LemmaDB.load proof.p_db lemmas }

  let closed (proof : proof) =
    List.is_empty proof.p_crts

  let opened (proof : proof) =
    proof.p_crts

  let after (proof : proof) (id : Handle.t) =
    (Map.find id proof.p_frwd).d_dst

  let focused (proof : proof) (id : Handle.t) =
    List.hd (after proof id)

  let byid (proof : proof) (id : Handle.t) : pregoal =
    let goal =
      Option.get_exn
        (Map.Exceptionless.find id proof.p_maps)
        (InvalidGoalId id)
    in goal.g_pregoal

  type meta = < > Js_of_ocaml.Js.t

  let set_meta (proof : proof) (id : Handle.t) (meta : meta option) : unit =
    match meta with
    | None ->
        proof.p_meta := Map.remove id !(proof.p_meta)
        
    | Some meta ->
        proof.p_meta := Map.add id meta !(proof.p_meta)

  let get_meta (proof : proof) (id : Handle.t) : meta option =
    Map.Exceptionless.find id !(proof.p_meta)

  let hprogress (pr : proof) (id : Handle.t) (pn : pnode) (sub : pregoal) =
    let _goal = byid pr id in

    let g_id = Handle.fresh () in
    let sub =
      let hyps = Hyps.bump sub.g_hyps in
      let sub  = { sub with g_hyps = hyps } in
      { g_id; g_pregoal = sub; } in

    let gr, _, go =
      try  List.pivot (Handle.eq id) pr.p_crts
      with Invalid_argument _ -> raise (SubgoalNotOpened id) in

    let dep = { d_src = id; d_dst = [g_id]; d_ndn = pn; } in

    let meta =
      match Map.Exceptionless.find id !(pr.p_meta) with
      | None ->
          !(pr.p_meta)

      | Some meta ->
          Map.add g_id meta !(pr.p_meta)
    in

    let map =
      Map.add sub.g_id sub pr.p_maps in

    g_id, { pr with
        p_maps = map;
        p_crts = gr @ [g_id] @ go;
        p_frwd = Map.add id dep pr.p_frwd;
        p_bkwd = Map.add g_id dep pr.p_bkwd;
        p_meta = ref meta; }

  let xprogress (pr : proof) (id : Handle.t) (pn : pnode) (sub : pregoals) =
    let _goal = byid pr id in

    let sub =
      let for1 sub =
        let hyps = Hyps.bump sub.g_hyps in
        let sub  = { sub with g_hyps = hyps } in
        { g_id = Handle.fresh (); g_pregoal = sub; }
      in List.map for1 sub in

    let sids = List.map (fun x -> x.g_id) sub in

    let gr, _, go =
      try  List.pivot (Handle.eq id) pr.p_crts
      with Invalid_argument _ -> raise (SubgoalNotOpened id) in

    let dep = { d_src = id; d_dst = sids; d_ndn = pn; } in

    let meta =
      match Map.Exceptionless.find id !(pr.p_meta) with
      | None ->
          !(pr.p_meta)

      | Some meta ->
          List.fold_left
            (fun map id -> Map.add id meta map)
            !(pr.p_meta) sids
    in

    let map =
      List.fold_right
        (fun sub map -> Map.add sub.g_id sub map)
        sub pr.p_maps in

    { pr with
        p_maps = map;
        p_crts = gr @ sids @ go;
        p_frwd = Map.add id dep pr.p_frwd;
        p_bkwd = List.fold_right (Map.add^~ dep) sids pr.p_bkwd;
        p_meta = ref meta; }

  let sgprogress (goal : pregoal) ?(clear = false) sub =
    let for1 (newlc, concl) =
      let subfor1 hyps (hid, newlc) =
        let hyps =
          Option.fold (fun hyps hid ->
            let _h = (Hyps.byid hyps hid).h_form in
            if clear then Hyps.remove hyps hid else hyps)
          hyps hid in
        let hsrc = if clear then None else hid in

        let hyps = List.fold_left (fun hyps newh ->
            Hyps.add hyps (Handle.fresh ()) (mk_hyp ?src:hsrc newh))
          hyps newlc
        in hyps in

      let hyps = List.fold_left subfor1 goal.g_hyps newlc in
      { g_env = goal.g_env; g_hyps = hyps; g_goal = concl; }

    in List.map for1 sub

  let sprogress (pr : proof) ?(clear = false) (id : Handle.t) (pn : pnode) sub =
    let goal = byid pr id in
    let sub = sgprogress goal ~clear sub in
    xprogress pr id pn sub

  let progress (pr : proof) (id : Handle.t) (pn : pnode) (sub : form list) =
    let goal = byid pr id in
    let sub  = List.map (fun x -> { goal with g_goal = x }) sub in
    xprogress pr id pn sub
end

(* -------------------------------------------------------------------- *)
exception TacticNotApplicable

module CoreLogic : sig
  type targ   = Proof.proof * Handle.t
  type tactic = targ -> Proof.proof

  type path        = string
  type pkind       = [`Hyp | `Concl | `Var of [`Head | `Body]]
  type ctxt        = { kind : pkind; handle : int }
  type ipath       = { root : int; ctxt : ctxt; sub : int list; }
  type link        = ipath * ipath
  type hyperlink   = ipath list * ipath list

  val ipath_of_path : path -> ipath

  type item = [
    | `C of form
    | `H of Handle.t * Proof.hyp
    | `V of vname * bvar
  ]

  type pol = Pos | Neg | Sup

  val cut        : Fo.form -> tactic
  val assume     : Fo.form -> tactic
  val add_local  : string * Fo.type_ * Fo.expr option -> tactic
  val generalize : Handle.t -> tactic
  val move       : Handle.t -> Handle.t option -> tactic
  val intro      : ?variant:(int * (expr * type_) option) -> tactic
  val elim       : ?clear:bool -> Handle.t -> tactic
  val ivariants  : targ -> string list
  val forward    : (Handle.t * Handle.t * int list * Form.Subst.subst) -> tactic

  type asource =
    { kind : asource_kind; selection : selection; }

  and asource_kind = [
    | `Click of ipath
    | `DnD   of adnd
  ]

  and adnd = {
    source      : ipath;
    destination : ipath option;
  }

  and selection = ipath list

  type osource = [
    | `Click of ipath
    | `DnD   of link
  ]

  val path_of_ipath : ipath -> path

  type linkaction = [
    | `Nothing
    | `Both of linkaction * linkaction
    | `Subform of Form.Subst.subst * Form.Subst.subst
    | `Instantiate of expr * ipath
    | `Rewrite of expr * expr * ipath list
    | `Fold of vname * ipath list
    | `Unfold of vname * ipath list
  ]

  type action = Handle.t * [
    | `Intro     of int
    | `Elim      of Handle.t
    | `Ind       of Handle.t
    | `Fold      of vname
    | `Unfold    of vname
    | `Hyperlink of hyperlink * linkaction list
    | `Forward   of Handle.t * Handle.t * (int list) * Form.Subst.subst 
    | `DisjDrop  of Handle.t * form list
    | `ConjDrop  of Handle.t
  ]

  exception InvalidPath of path
  exception InvalidSubFormPath of int list
  exception InvalidSubExprPath of int list

  val actions : Proof.proof -> asource ->
                  (string * ipath list * osource * action) list
 (* string : doc
    ipath list : surbrillance
    osource 
 *)

  val lemmas : ?selection:selection -> Proof.proof -> (string * form) list

  val apply   : Proof.proof -> action -> Proof.proof
end = struct
  type targ   = Proof.proof * Handle.t
  type tactic = targ -> Proof.proof
  
  type pnode += TId

  let id_tac : tactic =
    fun (pr, id) -> Proof.xprogress pr id TId [Proof.byid pr id]
  
  let then_tac (t1 : tactic) (t2 : tactic) : tactic =
    fun (_, id as targ) ->
      let pr = t1 targ in
      let hd = Proof.focused pr id in
      t2 (pr, hd)

  let thenl_tac (t1 : tactic) (t2 : tactic) : tactic =
    fun (_, id as targ) ->
      let pr = t1 targ in
      List.fold_left (uncurry t2) pr (Proof.after pr id)

  let prune_premisses =
    let rec doit acc = function
      | FConn (`Imp, [f1; f2]) -> doit (f1 :: acc) f2
      | f -> (List.rev acc, f)
    in fun f -> doit [] f

  let prune_premisses_fa =
    let rec doit i acc s = function
      | FConn (`Imp, [f1; f2]) -> doit i ((i, f1) :: acc) s f2
      | FBind (`Forall, x, _, f) -> doit (i+1) acc ((x,Sflex)::s) f 
      | f -> (List.rev acc, f, s)
    in fun f ->

    let pre, hy, s  = doit 0 [] [] f in 

    (pre, hy, Form.Subst.oflist s)

  let prune_premisses_ex =
    let rec doit i acc s = function
      | FBind (`Exist, x, _, f) -> doit (i+1) acc ((x, Sflex)::s) f
      | f -> (List.rev acc, f, s)
    in fun f ->

    let pre, hy, s = doit 0 [] [] f in

    (pre, hy, Form.Subst.oflist s)
	
  let rec remove_form env f = function
      | [] -> raise TacticNotApplicable
      | g::l when Form.f_equal env g f -> l
      | g::l -> g::(remove_form env f l)
  
  
  type pnode += TDef of (Fo.type_ * Fo.expr option) * Handle.t

  let add_local ((name, ty, body) : string * Fo.type_ * Fo.expr option) ((proof, hd) : targ) =
    let goal = Proof.byid proof hd in

    Option.map_default (Fo.Form.erecheck goal.g_env ty) () body;

    let g_env = Fo.Vars.push goal.g_env (name, (ty, body)) in
    let g_env = Fo.Vars.map g_env (Option.map (Fo.Form.e_shift (name, 0))) in

    let g_hyps =
      Proof.Hyps.(map (fun h ->
        { h with h_form = Form.f_shift (name, 0) h.h_form })
        goal.g_hyps) in
    
    let g_goal = Form.f_shift (name, 0) goal.g_goal in
    
    Proof.xprogress proof hd (TDef ((ty, body), hd))
      [{ g_env; g_hyps; g_goal }]


  type pnode += TIntro of (int * (expr * type_) option)

  let intro ?(variant = (0, None)) ((pr, id) : targ) =
    let pterm = TIntro variant in
    let goal = Proof.byid pr id in
    let g_env = goal.g_env in

    match variant, (Proof.byid pr id).g_goal with
    | (0, None), FPred ("_EQ", [e1; e2]) when Form.e_equal g_env e1 e2 ->
        Proof.progress pr id pterm []

    | (0, None), FConn (`And, [f1; f2]) ->
        Proof.progress pr id pterm [f1; f2]

    | (0, None), FConn (`Imp, [f1; f2]) ->
        Proof.sprogress pr id pterm
          [[None, [f1]], f2]

    | (0, None), FConn (`Equiv, [f1; f2]) ->
        Proof.progress pr id pterm
          [Form.f_imp f1 f2; Form.f_imp f2 f1]

    | (i, None), (FConn (`Or, _) as f) ->
        let fl = Form.flatten_disjunctions f in
        let g = List.nth fl i in
        Proof.progress pr id pterm [g]

    | (0, None), FConn (`Not, [f]) ->
        Proof.sprogress pr id pterm [[None, [f]], FFalse]

    | (0, None), FTrue ->
        Proof.progress pr id pterm []

    | (0, None), FBind (`Forall, x, xty, body) ->
        (pr, id) |> then_tac
          (add_local (x, xty, None))
          (fun (pr, id) ->
            Proof.progress pr id pterm [body])

    | (0, Some (e, ety)), FBind (`Exist, x, xty, body) -> begin
        let goal = Proof.byid pr id in

        Fo.Form.erecheck goal.g_env ety e;
        if not (Form.t_equal goal.g_env xty ety) then
          raise TacticNotApplicable; 
        let goal = Fo.Form.Subst.f_apply1 (x, 0) e body in
        Proof.sprogress pr id pterm [[], goal]
      end

    | _ -> raise TacticNotApplicable

  type pnode += OrDrop of Handle.t

  let or_drop (h : Handle.t) ((pr, id) : targ) hl =
    let gl   = Proof.byid pr id in
    let _hy  = (Proof.Hyps.byid gl.g_hyps h).h_form in
    let _gll = Form.flatten_disjunctions gl.g_goal in
    Proof.sprogress pr id (OrDrop id) hl

  type pnode += AndDrop of Handle.t

  let and_drop (h : Handle.t) ((pr, id) : targ) =
    let gl  = Proof.byid pr id in
    let hy  = (Proof.Hyps.byid gl.g_hyps h).h_form in
    let gll = Form.flatten_conjunctions gl.g_goal in
    let ng  = Form.f_ands (remove_form gl.g_env hy gll) in

    Proof.sprogress pr id (AndDrop id) [[None, []], ng]

  type pnode += TElim of Handle.t

  let core_elim (h : Handle.t) ((pr, id) : targ) =
    let result = ref ([]) in 
    let gl = Proof.byid pr id in
    let hyp = (Proof.Hyps.byid gl.g_hyps h).h_form in

    begin
      if Form.f_equal gl.g_env hyp gl.g_goal
      then result := [(TElim id), `S []]
      else
        let pre, hy, s = prune_premisses_fa hyp in
        begin match Form.f_unify gl.g_env LEnv.empty s [(hy, gl.g_goal)] with
        | Some s when Form.Subst.is_complete s ->  
            let pres = List.map
            (fun (i, x) -> [Some h, []], (Form.Subst.f_iter s i x)) pre in
            result :=  ((TElim id), `S pres)::!result
        | Some _ -> () (* "incomplete match" *)
        | _ -> ();
        end;
        let subs = List.map (fun (_, f) -> [Some h, []], f) pre in
        begin match hy with
        | FConn (`And, [f1; f2]) ->
            result := ((TElim id), `S (subs @ [[Some h, [f1; f2]], gl.g_goal])) :: !result
        (* clear *) 
        | FConn (`Or, [f1; f2]) ->
            result := ((TElim id), 
                       `S (subs @ [[Some h, [f1]], gl.g_goal;
                               [Some h, [f2]], gl.g_goal])) :: !result
        | FConn (`Equiv, [f1; f2]) ->
            result := ((TElim id),
                       `S (subs @ [[Some h, [Form.f_imp f1 f2;
                                          Form.f_imp f2 f1]], gl.g_goal])) :: !result
        | FConn (`Not, [f]) ->
            result := ((TElim id), 
                       `S (subs @ [[Some h, []], f])) :: !result
        | FFalse -> result := ((TElim id), `S subs) :: !result
        | FTrue -> result := ((TElim id), `S (subs @ [[Some h, []], gl.g_goal])) :: !result
        | FBind (`Exist, x, ty, f) ->
            let _ = (pr, id) |> then_tac
              (add_local (x, ty, None))
              (fun (pr, id) ->
                let goal = Proof.byid pr id in
                let g_hyps = Proof.Hyps.remove goal.g_hyps h in
                let g_hyps = Proof.(Hyps.add g_hyps h (mk_hyp f)) in
                let goal = Proof.{ goal with g_hyps } in
                result := ((TElim id), `X [goal]) :: !result; pr)
            in ()
        | _ -> ()
        end;
        let _ , goal, s = prune_premisses_ex gl.g_goal in
        let pre, hy = prune_premisses hyp in
        let pre = List.map (fun x -> [(Some h), []],x) pre in
        begin match Form.f_unify gl.g_env LEnv.empty s [(hy, goal)] with
        | Some s when Form.Subst.is_complete s ->
            result := ((TElim id), `S pre) :: !result
        | Some _ -> () (* failwith "incomplete ex match" *)
        | None ->
            match goal with
            | FConn (`Or , _) ->
              let gll = Form.flatten_disjunctions goal in
              let rec aux = function
                | [] -> false
                | g::l -> begin match Form.f_unify gl.g_env LEnv.empty s [(hyp, g)] with
                    | Some s when Form.Subst.is_complete s -> true
                    | _ -> aux l
                  end
              in 
              if aux gll 
              then result := ((TElim id), `S []) :: !result
              else ()
            | _ -> ()
        end;
      end;
    !result

  let perform ?clear l pr id =
    match l with
      | (t, `S l)::_ -> Proof.sprogress ?clear pr id t l
      | (t, `X l)::_ -> Proof.xprogress pr id t l
      | _ -> raise TacticNotApplicable
  
  let elim ?clear (h : Handle.t) ((pr, id) : targ) =
    perform ?clear (core_elim h (pr, id)) pr id
  
  
  type pnode += TInd

  let induction (h : Handle.t) ((pr, id) : targ) =
    let goal = Proof.byid pr id in
    let env = goal.g_env in
    
    let ((n, _) as x, (_, _)) = Vars.byid env (Handle.toint h) |> Option.get in
    
    let base_case = { goal with g_env =
      Vars.modify env (x, Env.(nat, Some Env.zero))} in

    let ind_case =
      let n = Vars.fresh env ~basename:n () in
      { goal with
          g_env = begin
              let env = Vars.push env (n, (Env.nat, None)) in
              Vars.modify env (x, Env.(nat, Some (succ (EVar (n, 0)))))
            end;
          
          g_hyps =
            let indh = Form.Subst.f_apply1 x (EVar (n, 0)) goal.g_goal in
            Proof.Hyps.add goal.g_hyps (Handle.fresh ()) (Proof.mk_hyp indh) } in
    
    Proof.xprogress pr id TInd [base_case; ind_case]

    
  let ivariants ((pr, id) : targ) =
    match (Proof.byid pr id).g_goal with
    | FPred ("_EQ", _) -> ["EQ-intro"]
    | FTrue -> ["True-intro"]
    | FConn (`And  , _) -> ["And-intro"]
    | FConn (`Or   , _) as f ->
        let fl = Form.flatten_disjunctions f in
        List.mapi (fun i _ -> "Or-intro-"^(string_of_int i)) fl
    | FConn (`Imp  , _) -> ["Imp-intro"]
    | FConn (`Equiv, _) -> ["Equiv-intro"]
    | FConn (`Not  , _) -> ["Not-intro"]
    | FBind (`Forall, _, _, _) -> ["FA-intro"] 
    | FBind (`Exist, _, _, _) -> ["Ex-intro"]

    | _ -> []

  type pnode += TForward of Handle.t * Handle.t

  let core_forward (hsrc, hdst, p, s) ((pr, id) : targ)  =
    let gl   = Proof.byid pr id in
    let _src = (Proof.Hyps.byid gl.g_hyps hsrc).h_form in
    let dst  = (Proof.Hyps.byid gl.g_hyps hdst).h_form in

    (* Here we eventually should have the call to the proof tactics *)
    let rec build_dest = function
      | ((FBind (`Forall, x, ty, f)), 0::p, ((_, Sflex)::s)) ->
          FBind (`Forall, x, ty, build_dest (f, p, s))
      | ((FBind (`Forall, x, _, f)), 0::p, ((_, (Sbound e))::s)) ->
          build_dest ((Form.Subst.f_apply1 (x, 0) e f), p, s)
      | (FConn (`Imp, [_; f2]), (0::_), s) ->
          Form.Subst.f_apply (Form.Subst.oflist s) f2
      | (FConn (`Imp, [f1; f2]), (1::p), s) ->
          FConn(`Imp, [Form.Subst.f_apply (Form.Subst.oflist s) f1;
          build_dest (f2, p, s)])
      | _ -> failwith "cannot build forward"
    in
    let nf = build_dest (dst, p, s) in

    [ (TForward (hsrc, hdst)), `S [[Some hdst, [nf]], gl.g_goal] ]

  let forward (hsrc, hdst, p, s) ((pr, id) : targ) =
    perform (core_forward (hsrc, hdst, p, Form.Subst.aslist s) (pr, id)) pr id 

  type pnode += TCut of Fo.form * Handle.t

  let cut (form : form) ((proof, hd) : targ) =
    let goal = Proof.byid proof hd in

    Fo.Form.recheck goal.g_env form;

    let subs = [[], form] in
    
    Proof.sprogress proof hd (TCut (form, hd))
      (subs @ [[None, [form]], goal.g_goal])

  type pnode += TAssume of Fo.form * Handle.t

  let assume (form : form) ((proof, hd) : targ) =
    let goal = Proof.byid proof hd in

    Fo.Form.recheck goal.g_env form;
    
    Proof.sprogress proof hd (TAssume (form, hd))
      ([[None, [form]], goal.g_goal])

  type pnode += TGeneralize of Handle.t

  let generalize (hid : Handle.t) ((proof, id) : targ) =
    let goal = Proof.byid proof id in
    let hyp  = (Proof.Hyps.byid goal.g_hyps hid).h_form in

    Proof.xprogress proof id (TGeneralize hid)
      [{ g_env  = goal.g_env;
         g_hyps = Proof.Hyps.remove goal.g_hyps hid;
         g_goal = FConn (`Imp, [hyp; goal.g_goal]) } ]

  type pnode += TMove of Handle.t * Handle.t option

  let move (from : Handle.t) (before : Handle.t option) ((proof, id) : targ) =
    let goal    = Proof.byid proof id in
    let _from   = Proof.Hyps.byid goal.g_hyps in (* KEEP *)
    let _before = Option.map (Proof.Hyps.byid goal.g_hyps) before in (* KEEP *)
    let hyps    = Proof.Hyps.move goal.g_hyps from before in

    Proof.xprogress proof id (TMove (from, before))
      [{ goal with g_hyps = hyps }]

  type pnode += TDuplicate of Handle.t
  
  let duplicate (hd : Handle.t) : tactic =
    fun (proof, id) ->

    let goal = Proof.byid proof id in
    let form = (Proof.Hyps.byid goal.g_hyps hd).h_form in
    let subgoal = [Some hd, [form]], goal.g_goal in

    Proof.sprogress proof id (TDuplicate hd) [subgoal]
  

  (** The [close_with_unit] tactic tries to close the goal either with
      the falsity elimination rule, or the truth introduction rule. *)
  let close_with_unit : tactic =
    fun (proof, g_id as targ) ->

    let open Proof in

    let goal = byid proof g_id in

    (* Truth intro *)
    if goal.g_goal = FTrue then intro targ else

    (* Falsity elim *)
    Hyps.to_list goal.g_hyps
    |>
    List.find_map_opt
      (fun (hd, { h_form = f; _ }) ->
       if f = FFalse then Some (elim hd targ) else None)
    |>
    Option.default proof
    

  (* -------------------------------------------------------------------- *)
  (** Items *)


  type item = [
    | `C of form
    | `H of Handle.t * Proof.hyp
    | `V of vname * bvar
  ]
  

  let form_of_item : item -> form = function
    | `C f | `H (_, Proof.{ h_form = f; _ }) -> f
    | _ -> raise (Invalid_argument "Expected a formula item")
    
  let expr_of_item ?(where = `Body) : item -> expr = function
    | `V (x, (_, b)) ->
        begin match where with
        | `Head -> EVar x
        | `Body -> Option.get_exn b
            (Invalid_argument "Expected a local variable with a body")
        end
    | _ -> raise (Invalid_argument "Expected an expression item")
  
  let term_of_item ?where it =
    try `F (form_of_item it)
    with Invalid_argument _ ->
      try `E (expr_of_item ?where it)
      with Invalid_argument _ ->
        raise (Invalid_argument "Expected an expression or formula item")      


  (* -------------------------------------------------------------------- *)
  (** Paths *)


  type path   = string
  type pkind  = [`Hyp | `Concl | `Var of [`Head | `Body]]
  type ctxt   = { kind : pkind; handle : int }
  type ipath  = { root : int; ctxt : ctxt; sub : int list; }

  exception InvalidPath of path
  exception InvalidSubFormPath of int list
  exception InvalidSubExprPath of int list

  let direct_subterm (t : term) (i : int) : term =
    let open Form in
    try List.at (direct_subterms t) i
    with Invalid_argument _ ->
      match t with
      | `F FPred _ | `E _ -> raise (InvalidSubExprPath [i])
      | `F _ -> raise (InvalidSubFormPath [i])

  let subterm (t : term) (p : int list) =
    try List.fold_left direct_subterm t p
    with InvalidSubFormPath _ -> raise (InvalidSubFormPath p)
       | InvalidSubExprPath _ -> raise (InvalidSubExprPath p)
      
  let modify_direct_subterm (f : term -> term) (t : term) (i : int) : term =
    let open Form in
    try
      List.modify_at i f (direct_subterms t) |>
      modify_direct_subterms t
    with Invalid_argument _ ->
      match t with
      | `F FPred _ | `E _ -> raise (InvalidSubExprPath [i])
      | `F _ -> raise (InvalidSubFormPath [i])

  let modify_subterm (f : 'a -> term -> term) (acc : int -> term -> 'a -> 'a)
                     (a : 'a) (t : term) (p : int list) : term =
    let rec aux a t = function
      | [] -> f a t
      | i :: p ->
          let subt = aux (acc i t a) (direct_subterm t i) p in
          modify_direct_subterm (fun _ -> subt) t i
    in aux a t p
  
  (** [rewrite_subterm_all env red res t sub] rewrites all occurrences of [red]
      in the subterm of [t] at subpath [sub] into [res], shifting variables in
      [red] and [res] whenever a binder is encountered along the path. *)
  let rewrite_subterm_all env red res =
    modify_subterm
      (fun (red, res) -> Form.rewrite env red res)
      (fun _ t (red, res) -> Form.(shift_under t red, shift_under t res))
      (red, res)

  (** [rewrite_subterm res t sub] rewrites the subterm of [t] at subpath
      [sub] into [res], shifting variables in [res] whenever a binder is
      encountered along the path. *)
  let rewrite_subterm res =
    modify_subterm
      (fun res _ -> res)
      (fun _ t res -> Form.shift_under t res)
      res
  
  let subform (f : form) (p : int list) =
    match subterm (`F f) p with
    | `F f -> f
    | _ -> raise (InvalidSubFormPath p)

  let subexpr (t : term) (p : int list) =
    match subterm t p with
    | `E e -> e
    | _ -> raise (InvalidSubExprPath p)
  

  let rebuild_path i =
    let rec aux l = function
      | 0 -> 0::l
      | i -> aux (1::l) (i-1)
    in List.rev (aux [] i)

  let rebuild_pathd l i =
    if i+1 = l then [1] else
      
    let rec aux = function
      | 0 -> []
      | i -> 0::(aux (i-1))
    in
    if i = 0 then (aux (l-1)) else
      (aux (l - i - 1))@[1]


  let mk_ipath ?(ctxt : ctxt = { kind = `Concl; handle = 0 })
               ?(sub : int list = []) (root : int) =
    { root; ctxt; sub; }
    
  
  let item_ipath { root; ctxt; _ } =
    { root; ctxt; sub = [] }
  

  let dummy_path = mk_ipath 0


  let concl_ipath Proof.{ g_id; _ } =
    mk_ipath (Handle.toint g_id)

  let all_hyps_ipaths Proof.{ g_id; g_pregoal } =
    (* Get the list of hypotheses handles *)
    Proof.Hyps.ids g_pregoal.Proof.g_hyps |>
    (* Create a list of paths to each hypothesis *)
    List.map begin fun hd ->
      mk_ipath (Handle.toint g_id)
        ~ctxt:{ kind = `Hyp; handle = Handle.toint hd }
    end

  let all_vars_ipaths ?(heads = true) Proof.{ g_id; g_pregoal } =
    let env = g_pregoal.Proof.g_env in
    (* Get the list of variable handles *)
    env.env_handles |> BiMap.codomain |>
    (* Create a list of paths to each variable's head and body *)
    List.concat_map begin fun hd ->
      (if heads then
        [mk_ipath (Handle.toint g_id)
          ~ctxt:{ kind = `Var `Head; handle = hd }]
      else [])
      @
      match Vars.byid env hd with
      | Some (_, (_, Some _)) ->
          [mk_ipath (Handle.toint g_id)
            ~ctxt:{ kind = `Var `Body; handle = hd }]
      | _ -> []
    end

  let all_items_ipaths ?heads goal =
    concl_ipath goal ::
    all_hyps_ipaths goal @
    all_vars_ipaths ?heads goal


  let pkind_codes : (pkind, string) BiMap.t =
    List.fold_left (fun m (a, b) -> BiMap.add a b m) BiMap.empty [
      `Hyp,  "H";
      `Concl, "C";
      (`Var `Head), "Vh";
      (`Var `Body), "Vb";
    ]

  let string_of_pkind : pkind -> string =
    BiMap.find^~ pkind_codes
  
  let pkind_of_string : string -> pkind =
    BiMap.find^~ (BiMap.inverse pkind_codes)


  let path_of_ipath (p : ipath) =
    let pp_sub =
      Format.pp_print_list
        ~pp_sep:(fun fmt () -> Format.fprintf fmt "/")
        Format.pp_print_int
    in
    Format.asprintf "%d/%s#%d:%a"
      p.root (string_of_pkind p.ctxt.kind) p.ctxt.handle pp_sub p.sub


  let ipath_of_path (p : path) =
    let root, ({ handle; _ } as ctxt), sub =
      try
        Scanf.sscanf p "%d/%s@#%d:%s"
          (fun x1 x2 x3 x4 ->
            (x1, { kind = pkind_of_string x2; handle = x3 }, x4))
      with
      | Scanf.Scan_failure _
      | Not_found
      | End_of_file ->
          raise (Invalid_argument p) in

    if root < 0 || handle < 0 then
      raise (InvalidPath p);

    let sub =
      let sub = if sub = "" then [] else String.split_on_char '/' sub in

      try  List.map int_of_string sub
      with Failure _ -> raise (InvalidPath p)

    in

    if List.exists (fun x -> x < 0) sub then
      raise (InvalidPath p);

    { root; ctxt; sub; }


  let of_ipath (proof : Proof.proof) (p : ipath)
    : Proof.goal * item * (uid list * term)
  =
    let exn = InvalidPath (path_of_ipath p) in

    let { root; ctxt; sub; } = p in

    let goal =
      try  Proof.byid proof (Handle.ofint root)
      with InvalidGoalId _ -> raise exn in

    let item, t_item =
      match ctxt.kind, ctxt.handle with
      | `Concl, 0 ->
          let f = goal.Proof.g_goal in
          (`C f, `F f)

      | `Hyp, hd ->
          begin try
            let rp = Handle.ofint hd in
            let { Proof.h_form = hf; _ } as hyd =
              Proof.Hyps.byid goal.Proof.g_hyps rp
            in
            (`H (rp, hyd), `F hf)
          with InvalidHyphId _ ->
            raise exn
          end

      | `Var part, hd ->
          let (x, (_, body)) as def = Option.get_exn
            (Vars.byid goal.g_env hd) exn in
          let expr = match part with
            | `Head -> EVar x
            | `Body -> Option.get_exn body exn in
          `V def, `E expr
      
      | _ -> raise exn
    in
    let target = subterm t_item sub in

    let goal = Proof.{ g_id = Handle.ofint root; g_pregoal = goal } in
    (goal, item, (sub, target))

  let goal_of_ipath (proof : Proof.proof) (p : ipath) : Proof.goal =
    let (g, _, _) = of_ipath proof p in
    g

  let term_of_ipath (proof : Proof.proof) (p : ipath) : term =
    let (_, _, (_, t)) = of_ipath proof p in
    t
  
  let env_of_ipath (proof : Proof.proof) (p : ipath) : env =
    let (goal, item, (sub, _)) = of_ipath proof p in
    let env = goal.g_pregoal.g_env in
    match item with
    | `V _ -> env
    | `H (_, Proof.{ h_form = f; _ })| `C f ->
        let rec aux env t sub =
          match sub with [] -> env | i :: sub ->
          match t, i with
          | `E _, _ -> env
          | `F FBind (_, x, ty, f), 0 -> aux (Vars.push env (x, (ty, None))) (`F f) sub
          | `F _, _ -> aux env (direct_subterm t i) sub
        in aux env (`F f) sub


  let is_sub_path (p : ipath) (sp : ipath) =
       p.root = sp.root
    && p.ctxt.handle = sp.ctxt.handle
    && (p.ctxt.kind = sp.ctxt.kind ||
       (p.ctxt.kind = `Var `Head && sp.ctxt.kind = `Var `Body))
    && List.is_prefix sp.sub p.sub

  
  type pnode += TRewriteAt of term * ipath

  (** [rewrite_at p t targ] rewrites the subterm at path [p] in the goal
      into [t]. It automatically shifts variables in [t] to avoid capture by
      binders. *)
  let rewrite_at (t : term) (p : ipath) : tactic =
    let open Proof in fun (proof, _) ->

    let { g_id; g_pregoal = goal }, item, (sub, _) = of_ipath proof p in
    
    let pnode = TRewriteAt (t, p) in
    
    match item with
    | `C f ->
        let new_concl = rewrite_subterm t (`F f) sub |> form_of_term in
        progress proof g_id pnode [new_concl]
    
    | `H (hd, { h_form = f; _ }) ->
        let new_hyp = rewrite_subterm t (`F f) sub |> form_of_term in
        let subgoal = [Some hd, [new_hyp]], goal.g_goal in
        sprogress ~clear:true proof g_id pnode [subgoal]
    
    | `V (x, (ty, body)) ->
        begin match p.ctxt.kind with
        | `Var `Head ->
            failwith "Cannot modify an abstract definition"
        | `Var `Body ->
            begin match body with
            | Some b ->
                let new_body = rewrite_subterm t (`E b) sub |> expr_of_term in
                let g_env = Vars.modify goal.g_env (x, (ty, Some new_body)) in
                xprogress proof g_id pnode [{ goal with g_env }]
            | None ->
                failwith "Cannot modify an abstract definition"
            end
        | _ -> assert false
        end
  

  type pnode += TRewrite of expr * expr * ipath

  (** [rewrite red res tgt targ] rewrites every occurrence of the expression
      [red] in the subterm at path [tgt] into the expression [res]. It
      automatically shifts variables in [red] and [res] to avoid capture by
      binders in [tgt]. *)
  let rewrite (red : expr) (res : expr) (tgt : ipath) : tactic =
    fun (proof, hd) ->
      
    let tgt = { tgt with root = Handle.toint hd } in
      
    let _, it, (sub, _) = of_ipath proof tgt in 
    let goal = Proof.byid proof hd in
    
    let pnode = TRewrite (red, res, tgt) in

    match it with
    | `C f ->
        let new_concl = rewrite_subterm_all goal.g_env (`E red) (`E res) (`F f) sub |> form_of_term in
        Proof.progress proof hd pnode [new_concl]

    | `H (src, { h_form = f; _ }) ->
        let new_hyp = rewrite_subterm_all goal.g_env (`E red) (`E res) (`F f) sub |> form_of_term in
        let subgoal = [Some src, [new_hyp]], goal.Proof.g_goal in
        Proof.sprogress ~clear:true proof hd pnode [subgoal]
    
    | `V (x, (ty, b)) ->
        begin match tgt.ctxt.kind with
        | `Var `Head ->
            failwith "Cannot rewrite variable names"
        | `Var `Body ->
            begin match b with
            | Some b ->
                let new_body = rewrite_subterm_all goal.g_env (`E red) (`E res) (`E b) sub |> expr_of_term in
                let g_env = Vars.modify goal.g_env (x, (ty, Some new_body)) in
                Proof.xprogress proof hd pnode [{ goal with g_env }]
            | None ->
                failwith "Cannot rewrite variable names"
            end
        | _ -> assert false
        end
    

    let rewrite_in (red : expr) (res : expr) (tgts : ipath list) : tactic =
      List.fold_left
        (fun tac tgt -> then_tac (rewrite red res tgt) tac)
        id_tac tgts
    

    (** [unfold x tgts targ] unfolds the definition of the local variable [x]
        in all destinations specified by [tgts]. If [~fold] is set to [true],
        it will fold it instead. *)
    let unfold ?(fold = false) (x : vname) (tgts : ipath list) : tactic =
      fun (proof, hd) ->

      let goal = Proof.byid proof hd in
      let body = 
        Vars.get goal.g_env x |>
        Option.get_exn^~ TacticNotApplicable |>
        snd |> Option.get_exn^~ TacticNotApplicable in
      
      let red, res =
        if fold
        then body, EVar x
        else EVar x, body in
      
      rewrite_in red res tgts (proof, hd)
      
    
    let unfold_all ?fold (x : vname) : tactic =
      fun ((proof, hd) as targ) ->
      
      let goal = Proof.{ g_id = hd; g_pregoal = Proof.byid proof hd } in

      let tgts =
        let id = Vars.getid goal.g_pregoal.g_env x |> Option.get in
        all_items_ipaths ~heads:false goal |>
        List.remove_if
          (fun p -> p.ctxt.handle = id) in

      unfold ?fold x tgts targ



  (* -------------------------------------------------------------------- *)
  (** Polarities *)


  (** A subformula can either have a positive polarity [Pos], a negative polarity
      [Neg], or a superposition [Sup] of both.

      For example in the hypothesis (A ⇒ B) ∧ (C ⇔ D), A is positive, B is
      negative, and C and D can be either, depending on the way the user chooses
      to rewrite the equivalence. This coincides with the standard linear logic
      reading of equivalence as the additive conjunction of both directions of an
      implication. *)

  type pol = Pos | Neg | Sup


  (** [opp p] returns the opposite polarity of [p] *)
  let opp = function
    | Pos -> Neg
    | Neg -> Pos
    | Sup -> Sup


  (** [direct_subform_pol (p, f) i] returns the [i]th direct subformula of [f]
      together with its polarity, given that [f]'s polarity is [p] *)
  let direct_subform_pol (p, f : pol * form) (i : int) =
    match f with
    | FConn (c, fs) ->
      let subp =
        match c, i with
        | `Imp, 0 | `Not, 0 -> opp p
        | `Equiv, _ -> Sup
        | _, _ -> p
      in
      let subf =
        try List.at fs i
        with Invalid_argument _ -> raise (InvalidSubFormPath [i])
      in
      subp, subf
    | FBind (_, _, _, subf) ->
      p, subf
    | _ -> raise (InvalidSubFormPath [i])
  

  let direct_subterm_pol (p, t : pol * term) (i : int) =
    match t, direct_subterm t i with
    | `F f, `F _ ->
        let p, f = direct_subform_pol (p, f) i in
        (p, `F f)
    | _, t -> (p, t)
  

  (** [subform_pol (p, f) sub] returns the subformula of [f] at path [sub] together
      with its polarity, given that [f]'s polarity is [p] *)
  let subform_pol (p, f) sub =
    try List.fold_left direct_subform_pol (p, f) sub
    with InvalidSubFormPath _ -> raise (InvalidSubFormPath sub)


  (** [neg_count f sub] counts the number of negations in [f] along path [sub] *)
  let neg_count (f : form) (sub : int list) : int =
    let rec aux (n, f) =
      function [] -> n | i :: sub ->
      begin match f with
      | FConn (c, fs) ->
          let n =
            match c, i with
            | `Imp, 0 | `Not, 0 -> n+1
            | _ -> n
          in
          let subf =
            try List.at fs i
            with Invalid_argument _ -> raise (InvalidSubFormPath sub)
          in
          aux (n, subf) sub 
      | FBind (_, _, _, subf) ->
          aux (n, subf) sub
      | _ ->
          n
      end
    in aux (0, f) sub


  (** [pol_of_item it] returns the polarity of the item [it] *)
  let pol_of_item = function
    | `H _ -> Neg
    | `C _ -> Pos
    | `V _ -> Neg


  (** [pol_of_ipath proof p] returns the polarity of the subformula
      at path [p] in [proof] *)
  let pol_of_ipath (proof : Proof.proof) (p : ipath) : pol =
    let _, item, (sub, _) = of_ipath proof p in
    let pol, form =
      match item with
      | `H (_, { h_form = f; _ }) -> Neg, f
      | `C f -> Pos, f
      | `V _ -> raise (InvalidSubFormPath sub)
    in
    subform_pol (pol, form) sub |> fst


  (* -------------------------------------------------------------------- *)
  (** Linking *)
  

  type link = ipath * ipath
  type hyperlink = (ipath list) * (ipath list)
  
  let hyperlink_of_link : link -> hyperlink =
    fun (src, dst) -> [src], [dst]
  

  (** [instantiate wit tgt targ] instantiates the quantifier at path [tgt] with
      the expression [wit]. If the quantifier occurs in a hypothesis, the
      hypothesis is duplicated before instantiation. *)
  let instantiate (wit : expr) (tgt : ipath) : tactic =
    fun ((proof, _) as targ) ->
  
    match term_of_ipath proof tgt with
    | `F FBind (_, x, _, f) ->
        let first =
          if tgt.ctxt.kind = `Hyp
          then duplicate (Handle.ofint tgt.ctxt.handle)
          else id_tac
        in targ |> then_tac first
          (fun (pr, id) ->
            let tgt = { tgt with root = Handle.toint id } in
            rewrite_at (`F (Form.Subst.f_apply1 (x, 0) wit f)) tgt (pr, id))
    | _ ->
        raise TacticNotApplicable
  

  type pnode += TLink

  (** [link] is the equivalent of Proof by Pointing's [finger_tac], but using
      the interaction rules specific to subformula linking. *)
  let link (src, dst : link) (s_src, s_dst : Form.Subst.subst * Form.Subst.subst) : tactic =
    fun (proof, hd) ->

    assert (src.ctxt <> dst.ctxt);

    let s_src = Form.Subst.aslist s_src in
    let s_dst = Form.Subst.aslist s_dst in
    
    let goal = Proof.byid proof hd in
    let _, item_src, (sub_src, _) = of_ipath proof src in
    let _, item_dst, (sub_dst, _) = of_ipath proof dst in

    let rec pbp (goal, ogoals) (tgt : item) sub s tgt' sub' s' =

      let gen_subgoals target sub_goal sub_ogoals =
        let ogoals = Proof.sgprogress goal sub_ogoals in
        let goal =
          let goal = List.hd (Proof.sgprogress goal [sub_goal]) in
          match target with
          | `H (uid, hyp) ->
            { goal with g_hyps = Proof.Hyps.add goal.g_hyps uid hyp }
          | _ -> goal
        in
        (goal, ogoals)
      in

      let invertible (pol : pol) (f : form) : bool =
        match pol with
        (* Right invertible *)
        | Pos -> begin match f with
          | FConn (c, _) -> begin match c with
            | `And | `Imp | `Not -> true
            | _ -> false
            end
          | FBind (`Forall, _, _, _) -> true
          | _ -> false
          end
        (* Left invertible *)
        | Neg -> begin match f with
          | FConn (c, _) -> begin match c with
            | `And | `Or -> true
            | _ -> false
            end
          | FBind _ -> true
          | _ -> false
          end
        | Sup -> assert false
      in

      let right_inv_rules f i sub s tgt' sub' s' =
        let tgt, (goal, new_ogoals), s = begin match f, i+1 with

          (* And *)

          | FConn (`And, [f1; f2]), 1 ->
            let tgt = `C f1 in
            let subgoals = gen_subgoals tgt ([], f1) [[], f2] in
            tgt, subgoals, s

          | FConn (`And, [f1; f2]), 2 ->
            let tgt = `C f2 in
            let subgoals = gen_subgoals tgt ([], f2) [[], f1] in
            tgt, subgoals, s

          (* Imp *)

          | FConn (`Imp, [f1; f2]), 1 ->
            let tgt = `H (Handle.fresh (), Proof.mk_hyp f1) in
            let subgoals = gen_subgoals tgt ([], f2) [] in
            tgt, subgoals, s

          | FConn (`Imp, [f1; f2]), 2 ->
            let tgt = `C f2 in
            let subgoals = gen_subgoals tgt ([None, [f1]], f2) [] in
            tgt, subgoals, s

          (* Not *)

          | FConn (`Not, [f1]), 1 ->
            let tgt = `H (Handle.fresh (), Proof.mk_hyp f1) in
            let subgoals = gen_subgoals tgt ([], Form.f_false) [] in
            tgt, subgoals, s

          (* Forall *)

          | FBind (`Forall, x, ty, f), 1 ->
            begin match List.pop_assoc x s with
            | s, Sbound (EVar (z, _)) ->
              let f = Form.Subst.f_apply1 (x, 0) (EVar (z, 0)) f in
              let tgt = `C f in
              let goal, ogoals = gen_subgoals tgt ([], f) [] in
              let goal = { goal with g_env = Vars.push goal.g_env (z, (ty, None)) } in
              tgt, (goal, ogoals), s
            | _ -> raise TacticNotApplicable
            end
          
          | _ -> raise TacticNotApplicable

        end
        in pbp (goal, ogoals @ new_ogoals) tgt sub s tgt' sub' s'
      in

      let left_inv_rules f src i sub s tgt' sub' s' =
        let tgt, (goal, new_ogoals), s = begin match f, i+1 with

          (* And *)

          | FConn (`And, [f1; f2]), 1 ->
            let tgt = `H (Handle.fresh (), Proof.mk_hyp f1 ~src) in
            let subgoals =  gen_subgoals tgt ([Some src, [f2]], goal.g_goal) [] in
            tgt, subgoals, s

          | FConn (`And, [f1; f2]), 2 ->
            let tgt = `H (Handle.fresh (), Proof.mk_hyp f2 ~src) in
            let subgoals = gen_subgoals tgt ([Some src, [f1]], goal.g_goal) [] in
            tgt, subgoals, s

          (* Or *)

          | FConn (`Or, [f1; f2]), 1 ->
            let tgt = `H (Handle.fresh (), Proof.mk_hyp f1 ~src) in
            let subgoals = gen_subgoals tgt ([], goal.g_goal) [[Some src, [f2]], goal.g_goal] in
            tgt, subgoals, s

          | FConn (`Or, [f1; f2]), 2 ->
            let tgt = `H (Handle.fresh (), Proof.mk_hyp f2 ~src) in
            let subgoals = gen_subgoals tgt ([], goal.g_goal) [[Some src, [f1]], goal.g_goal] in
            tgt, subgoals, s

          (* Forall *)

          | FBind (`Forall, x, _, f), 1 ->
            let s, item = List.pop_assoc x s in
            let tgt, subgoals =
              match item with
              | Sbound t -> 
                let f = Form.Subst.f_apply1 (x, 0) t f in
                let tgt = `H (Handle.fresh (), Proof.mk_hyp f ~src) in
                tgt, gen_subgoals tgt ([], goal.g_goal) []
              | Sflex -> failwith "cannot go through uninstantiated quantifiers"
            in
            tgt, subgoals, s

          (* Exists *)

          | FBind (`Exist, x, ty, f), 1 ->
            begin match List.pop_assoc x s with
            | s, Sbound (EVar (z, _)) ->
              let f = Form.Subst.f_apply1 (x, 0) (EVar (z, 0)) f in
              let tgt = `H (Handle.fresh (), Proof.mk_hyp f ~src) in
              let goal, ogoals = gen_subgoals tgt ([], goal.g_goal) [] in
              let goal = { goal with g_env = Vars.push goal.g_env (z, (ty, None)) } in
              tgt, (goal, ogoals), s
            | _ -> raise TacticNotApplicable
            end
          
          | _ -> raise TacticNotApplicable

        end
        in pbp (goal, ogoals @ new_ogoals) tgt sub s tgt' sub' s'
      in

      match tgt, sub, s, tgt', sub', s' with

      (* Axiom *)

      | _, [], _, _, [], _ -> List.rev ogoals

      (* Right invertible rules *)

      | tgt', sub', s', `C f, i :: sub, s
        when invertible Pos f ->
        right_inv_rules f i sub s tgt' sub' s'

      | `C f, i :: sub, s, tgt', sub', s'
        when invertible Pos f ->
        right_inv_rules f i sub s tgt' sub' s'

      (* Left invertible rules *)

      | tgt', sub', s', `H (src, Proof.{ h_form = f; _ }), i :: sub, s
        when invertible Neg f ->
        left_inv_rules f src i sub s tgt' sub' s'

      | `H (src, Proof.{ h_form = f; _ }), i :: sub, s, tgt', sub', s'
        when invertible Neg f ->
        left_inv_rules f src i sub s tgt' sub' s'

      (* Right non-invertible rules *)

      | tgt', sub', s', `C f, i :: sub, s
      | `C f, i :: sub, s, tgt', sub', s' ->

        let tgt, (goal, new_ogoals), s = begin match f, i+1 with

          (* Or *)

          | FConn (`Or, [f1; _]), 1 ->
            let tgt = `C f1 in
            let subgoals = gen_subgoals tgt ([], f1) [] in
            tgt, subgoals, s

          | FConn (`Or, [_; f2]), 2 ->
            let tgt = `C f2 in
            let subgoals = gen_subgoals tgt ([], f2) [] in
            tgt, subgoals, s

          (* Exists *)

          | FBind (`Exist, x, _, f), 1 ->
            let s, item = List.pop_assoc x s in
            let tgt, subgoals =
              match item with
              | Sbound t -> 
                let f = Form.Subst.f_apply1 (x, 0) t f in
                let tgt = `C f in
                tgt, gen_subgoals tgt ([], f) []
              | Sflex -> failwith "cannot go through uninstantiated quantifiers"
            in
            tgt, subgoals, s
          
          | _ -> raise TacticNotApplicable

        end
        in pbp (goal, ogoals @ new_ogoals) tgt sub s tgt' sub' s'

      (* Left non-invertible rules *)

      | tgt', sub', s', `H (src, Proof.{ h_form = f; _ }), i :: sub, s
      | `H (src, Proof.{ h_form = f; _ }), i :: sub, s, tgt', sub', s' ->

        let tgt, (goal, new_ogoals), s = begin match tgt' with

          (* Hypothesis vs. Conclusion *)

          | `C _ -> begin match f, i+1 with

            (* Imp *)

            | FConn (`Imp, [f1; f2]), 2 ->
              let tgt = `H (Handle.fresh (), Proof.mk_hyp f2 ~src) in
              let subgoals = gen_subgoals tgt ([], goal.g_goal) [[], f1] in
              tgt, subgoals, s

            | _ -> raise TacticNotApplicable

            end

          (* Hypothesis vs. Hypothesis *)

          | `H _ -> begin match f, i+1 with

            (* Imp *)

            | FConn (`Imp, [f1; f2]), 1 ->
              let tgt = `C f1 in
              let subgoals = gen_subgoals tgt ([], f1) [[Some src, [f2]], goal.g_goal] in
              tgt, subgoals, s

            | FConn (`Imp, [f1; f2]), 2 ->
              let tgt = `H (Handle.fresh (), Proof.mk_hyp f2 ~src) in
              let subgoals = gen_subgoals tgt ([], goal.g_goal) [[], f1] in
              tgt, subgoals, s

            (* Not *)

            | FConn (`Not, [f1]), 1 ->
              let tgt = `C f1 in
              let subgoals = gen_subgoals tgt ([], f1) [] in
              tgt, subgoals, s
            
            | _ -> raise TacticNotApplicable

            end
          | _ -> raise TacticNotApplicable
          end
        
        in pbp (goal, ogoals @ new_ogoals) tgt sub s tgt' sub' s'

      | _ -> raise TacticNotApplicable
    in

    let subgoals = pbp (goal, []) item_src sub_src s_src item_dst sub_dst s_dst in
    Proof.xprogress proof hd TLink subgoals


  (** [elim_units f] eliminates all occurrences of units
      in formula [f] using algebraic unit laws. *)
  let rec elim_units : form -> form = function

    (* Absorbing elements *)

    | FConn (`And, [_; FFalse])
    | FConn (`And, [FFalse; _])
    | FConn (`Not, [FTrue])
    | FBind (`Exist, _, _, FFalse) ->
        Form.f_false

    (* | FPred ("_EQ", [e1; e2]) when Form.e_equal e1 e2 ->
        Form.f_true *)
    | FConn (`Or, [_; FTrue])
    | FConn (`Or, [FTrue; _])
    | FConn (`Imp, [_; FTrue])
    | FConn (`Imp, [FFalse; _])
    | FConn (`Not, [FFalse])
    | FBind (`Forall, _, _, FTrue) ->
        Form.f_true

    (* Neutral elements *)

    | FConn (`And, [f; FTrue])
    | FConn (`And, [FTrue; f])
    | FConn (`Or, [f; FFalse])
    | FConn (`Or, [FFalse; f])
    | FConn (`Imp, [FTrue; f])
    | FConn (`Equiv, [FTrue; f])
    | FConn (`Equiv, [f; FTrue]) ->
        elim_units f
    
    | FTrue | FFalse | FPred _ as f -> f
    | FConn (c, fs) as f ->
        let fs' = List.map elim_units fs in
        if fs = fs' then f else elim_units (FConn (c, fs'))
    | FBind (b, x, ty, f1) as f ->
        let f1' = elim_units f1 in
        if f1 = f1' then f else elim_units (FBind (b, x, ty, f1'))
  

  let print_linkage (mode : [`Backward | `Forward]) ((l, _), (r, _)) =
    let op = match mode with `Backward -> "⊢" | `Forward -> "∗" in
    Printf.sprintf "%s %s %s"
      (Notation.f_tostring l) op (Notation.f_tostring r)

  
  (** [dlink] stands for _d_eep linking, and implements the deep interaction phase
      à la Chaudhuri for intuitionistic logic. *)
  let dlink (src, dst : link) (s_src, s_dst : Form.Subst.subst * Form.Subst.subst) : tactic =
    fun (proof, g_id) ->

    let open Form in
    let open Subst in
    let open Proof in
    
    let { g_pregoal = goal; _ }, item_src, (sub_src, t_src) = of_ipath proof src in
    let _, item_dst, (sub_dst, t_dst) = of_ipath proof dst in

    begin match t_src, t_dst with
      | `F _, `E _ | `E _, `F _ -> raise TacticNotApplicable
      | _ -> ()
    end;

    (** [well_scoped lenv e] returns [true] if all variables in the
        expression [e] are bound either in the global environment [goal.g_env],
        or in the local environment [lenv]. *)
    let well_scoped ctx e =
      e_vars e |> List.for_all begin fun x ->
        fc_is_bound x ctx ||
        Vars.exists goal.g_env (fc_exit x ctx)
      end
    in

    (** [instantiable lenv ctx s x] returns [true] if the variable [x] is
        either flex, or bound in substitution [s] to an expression [e] which is
        well-scoped. *)
    let instantiable lenv ctx s x =
      let lenv = LEnv.enter lenv x in
      match get_tag (x, LEnv.get_index lenv x) s with
      | Some Sbound e -> well_scoped ctx e
      | Some Sflex -> true
      | None -> false
    in

    let invertible (kind : [`Left | `Right | `Forward]) (f : form) : bool =
      match kind with
      (* Right invertible *)
      | `Right -> begin match f with
        | FConn (c, _) -> begin match c with
          | `Imp | `Not | `Equiv -> true
          | _ -> false
          end
        | FBind (`Forall, _, _, _) -> true
        | _ -> false
        end
      (* Left invertible *)
      | `Left -> begin match f with
        | FConn (c, _) -> begin match c with
          | `Or -> true
          | _ -> false
          end
        | FBind (`Exist, _, _, _) -> true
        | _ -> false
        end
      (* Forward invertible *)
      | `Forward -> begin match f with
        | FConn (c, _) -> begin match c with
          | _ -> false
          end
        | FBind (`Exist, _, _, _) -> true
        | _ -> false
        end
    in

    let no_prio kind (f, sub : form * int list) =
      let inv = invertible kind f in
      not inv || List.is_empty sub
    in

    let rec backward (ctx : fctx)
      ((env1, s1 as es1), (env2, s2 as es2) as s : (LEnv.lenv * subst) * (LEnv.lenv * subst))
      (((l, lsub as h), (r, rsub as c)) as linkage : (form * int list) * (form * int list)) : form =
      
      js_log (Subst.to_string s1 ^ " ⊢ " ^ Subst.to_string s2);
      js_log (print_linkage `Backward linkage);
      
      match linkage with

      (** End rules *)

      | (_, []), (_, []) ->
        let f : form = begin match l, r with

          (* Bid *)
          | _ when f_equal goal.g_env l r -> f_true
          | FPred (c1, ts1), FPred (c2, ts2) when c1 = c2 ->
            List.fold_left2
              (fun f t1 t2 -> f_and f (FPred ("_EQ", [t1; t2])))
              f_true ts1 ts2
        
          (* Brel *)
          | _ -> f_imp l r
          end
        in fc_fill f (fc_rev ctx)
      
<<<<<<< HEAD
      | (FPred ("_EQ", [e1; e2]), [i]), _
        when e_equal goal.g_env (subexpr (`F r) rsub) (if i = 0 then e1 else e2) ->
=======
      | (FPred ("_EQ", [e1; e2]), [i]), (FPred _, _)
        when e_equal (subexpr (`F r) rsub) (if i = 0 then e1 else e2) ->
>>>>>>> d91f2d87
        let res =
          (* L=₁ *)
          if i = 0 then e2
          (* L=₂ *)
          else e1 in
        let f = rewrite_subterm (`E res) (`F r) rsub |> form_of_term in
        fc_fill f (fc_rev ctx)
      
      (** Commuting rules *)

      | _ ->
        let switch_pol = ref false in
        let s = ref s in

        let (ictx : ifctx option),
            (linkage : (form * int list) * (form * int list)) =
          
          begin match linkage with
            
          (** Right rules *)

          (* R∧ *)
          | _, (FConn (`And, fs), i :: sub)
            when no_prio `Left h ->
            begin try
              let fi, fs = List.pop_at i fs in
              Some (CConn (`And, fs, i)), (h, (fi, sub))
            with Not_found ->
              failwith "empty conjunction"
            end

          (* R∨ *)
          | _, (FConn (`Or, fs), i :: sub)
            when no_prio `Left h ->
            begin try
              let fi, fs = List.pop_at i fs in
              Some (CConn (`Or, fs, i)), (h, (fi, sub))
            with Not_found ->
              failwith "empty disjunction"
            end

          (* R⇒₁ *)
          | _, (FConn (`Imp, [f1; f2]), 0 :: sub) ->
            switch_pol := true;
            Some (CConn (`Imp, [f2], 0)), (h, (f1, sub))

          (* R⇒₂ *)
          | _, (FConn (`Imp, [f1; f2]), 1 :: sub) ->
            Some (CConn (`Imp, [f1], 1)), (h, (f2, sub))

          (* R¬ *)
          | _, (FConn (`Not, [f1]), 0 :: sub) ->
            switch_pol := true;
            Some (CConn (`Not, [], 0)), (h, (f1, sub))

          | _, (FConn (`Equiv, [_; _]), _) ->
            failwith "DnD on positive equivalence currently unsupported"

          | _, (FBind (`Exist, x, ty, f1), 0 :: sub)
            when no_prio `Left h &&
            instantiable env2 ctx s2 x
            ->
            let env2 = LEnv.enter env2 x in
            s := es1, (env2, s2);
            begin match get_tag (x, LEnv.get_index env2 x) s2 with
            (* R∃i *)
            | Some Sbound e ->
              let f1 = Subst.f_apply1 (x, 0) e f1 in
              None, (h, (f1, sub))
            (* R∃s *)
            | Some Sflex ->
              s := es1, (env2, s2);
              let h = (f_shift (x, 0) l), lsub in
              Some (CBind (`Exist, x, ty)), (h, (f1, sub))
            | None -> assert false
            end

          (* R∀s *)
          | _, (FBind (`Forall, x, ty, f1), 0 :: sub) ->
            s := es1, (LEnv.enter env2 x, s2);
            let h = (f_shift (x, 0) l), lsub in
            Some (CBind (`Forall, x, ty)), (h, (f1, sub))

          (** Left rules *)

          (* L∧ *)
          | (FConn (`And, fs), i :: sub), _
            when no_prio `Right c ->
            begin try
              None, (((List.at fs i), sub), c)
            with Invalid_argument _ ->
              failwith "empty conjunction"
            end

          (* L∨ *)
          | (FConn (`Or, fs), i :: sub), _ ->
            begin try
              let fi, fs = List.pop_at i fs in
              let fs = List.map (fun fj -> f_imp fj r) fs in
              Some (CConn (`And, fs, i)), ((fi, sub), c)
            with Not_found ->
              failwith "empty disjunction"
            end
          
          (* L⇒₂ *)
          | (FConn (`Imp, [f1; f2]), 1 :: sub), _
            when no_prio `Right c ->
            Some (CConn (`And, [f1], 1)), ((f2, sub), c)

          (* L⇔₁ *)
          | (FConn (`Equiv, [f1; f2]), 0 :: sub), _
            when no_prio `Right c ->
            Some (CConn (`And, [f2], 0)), ((f1, sub), c)

          (* L⇔₂ *)
          | (FConn (`Equiv, [f1; f2]), 1 :: sub), _
            when no_prio `Right c ->
            Some (CConn (`And, [f1], 1)), ((f2, sub), c)
          
          (* L∃s *)
          | (FBind (`Exist, x, ty, f1), 0 :: sub), _ ->
            s := (LEnv.enter env1 x, s1), es2;
            let c = (f_shift (x, 0) r), rsub in
            Some (CBind (`Forall, x, ty)), ((f1, sub), c)

          | (FBind (`Forall, x, ty, f1), 0 :: sub), _
            when no_prio `Right c &&
            instantiable env1 ctx s1 x
            ->
            let env1 = LEnv.enter env1 x in
            s := (env1, s1), es2;
            begin match get_tag (x, LEnv.get_index env1 x) s1 with
            (* L∀i *)
            | Some Sbound e ->
              let f1 = f_apply1 (x, 0) e f1 in
              None, ((f1, sub), c)
            (* L∀s *)
            | Some Sflex ->
              s := (env1, s1), es2;
              let c = (f_shift (x, 0) r), rsub in
              Some (CBind (`Exist, x, ty)), ((f1, sub), c)
            | None -> assert false
            end

          | _ -> raise TacticNotApplicable
          end
        in
        let cont = if !switch_pol then forward else backward in
        let ctx = match ictx with
          | Some i -> i :: ctx
          | None -> ctx in 
        cont ctx !s linkage
      

    and forward (ctx : fctx)
      (es1, (env2, s2 as es2) as s : (LEnv.lenv * subst) * (LEnv.lenv * subst))
      (((l, lsub as h), (r, rsub)) as linkage : (form * int list) * (form * int list)) : form =

      js_log (print_linkage `Forward linkage);
      
      match linkage with

      (** End rules *)

      | (_, []), (_, []) ->

        let f = begin match l, r with
          (* Fid *)
          | _ when f_equal goal.g_env l r -> l

          (* Frel *)
          | _ -> f_and l r
        end in
        fc_fill f (fc_rev ctx)

      | (FPred ("_EQ", [e1; e2]), [i]), _
        when e_equal goal.g_env (subexpr (`F r) rsub) (if i = 0 then e1 else e2) ->
        let res =
          (* L=₁ *)
          if i = 0 then e2
          (* L=₂ *)
          else e1 in
        let f = rewrite_subterm (`E res) (`F r) rsub |> form_of_term in
        fc_fill f (fc_rev ctx)

      (** Commuting rules *)

      | _ ->
        let switch_pol = ref false in
        let s = ref s in

        let (ictx : ifctx option),
            (linkage : (form * int list) * (form * int list)) =
          
          begin match linkage with

          (* F∧ *)
          | _, (FConn (`And, fs), i :: sub) ->
            begin try
              None, (h, ((List.at fs i), sub))
            with Not_found ->
              failwith "empty conjunction"
            end

          (* F∨ *)
          | _, (FConn (`Or, fs), i :: sub)
            when no_prio `Forward h ->
            begin try
              let fi, fs = List.pop_at i fs in
              Some (CConn (`Or, fs, i)), (h, (fi, sub))
            with Not_found ->
              failwith "empty disjunction"
            end

          (* F⇒₁ *)
          | _, (FConn (`Imp, [f1; f2]), 0 :: sub)
            when no_prio `Forward h ->
            switch_pol := true;
            Some (CConn (`Imp, [f2], 0)), (h, (f1, sub))

          (* F⇒₂ *)
          | _, (FConn (`Imp, [f1; f2]), 1 :: sub)
            when no_prio `Forward h ->
            Some (CConn (`Imp, [f1], 1)), (h, (f2, sub))

          (* F¬ *)
          | _, (FConn (`Not, [f1]), 0 :: sub)
            when no_prio `Forward h ->
            switch_pol := true;
            Some (CConn (`Not, [], 0)), (h, (f1, sub))

          (* F⇔₁ *)
          | _, (FConn (`Equiv, [f1; f2]), 0 :: sub)
            when no_prio `Forward h ->
            switch_pol := true;
            Some (CConn (`Imp, [f2], 0)), (h, (f1, sub))

          (* F⇔₂ *)
          | _, (FConn (`Equiv, [f1; f2]), 1 :: sub)
            when no_prio `Forward h ->
            switch_pol := true;
            Some (CConn (`Imp, [f1], 0)), (h, (f2, sub))
          
          (* F∃s *)
          | _, (FBind (`Exist, x, ty, f1), 0 :: sub) ->
            s := es1, (LEnv.enter env2 x, s2);
            let h = (f_shift (x, 0) l), lsub in
            Some (CBind (`Exist, x, ty)), (h, (f1, sub))
          
          | _, (FBind (`Forall, x, ty, f1), 0 :: sub)
            when no_prio `Forward h &&
            instantiable env2 ctx s2 x
            ->
            let env2 = LEnv.enter env2 x in
            s := es1, (env2, s2);
            begin match get_tag (x, LEnv.get_index env2 x) s2 with
            (* F∀i *)
            | Some Sbound e ->
              let f1 = Subst.f_apply1 (x, 0) e f1 in
              None, (h, (f1, sub))
            (* F∀s *)
            | Some Sflex ->
              s := es1, (LEnv.enter env2 x, s2);
              let h = (f_shift (x, 0) l), lsub in
              Some (CBind (`Forall, x, ty)), (h, (f1, sub))
            | None -> assert false
            end
            
          (* Fcomm *)
          | h, h' ->
            s := (es2, es1);
            None, (h', h)
          end
        in
        let cont = if !switch_pol then backward else forward in
        let ctx = match ictx with
          | Some i -> i :: ctx
          | None -> ctx in 
        cont ctx !s linkage
    in

    let subgoal = match (item_src, sub_src, s_src), (item_dst, sub_dst, s_dst) with
      | (`H (hid, { h_form = h; _ }), subh, sh), (`C c, subc, sc)
      | (`C c, subc, sc), (`H (hid, { h_form = h; _ }), subh, sh) ->
        [[Some hid, []], backward ([]) ((LEnv.empty, sh), (LEnv.empty, sc)) ((h, subh), (c, subc)) |> elim_units]
      
      | (`H (hid, { h_form = h; _ }), subh, s), (`H (hid', { h_form = h'; _ }), subh', s') ->
        [[Some hid, []; Some hid', [forward ([]) ((LEnv.empty, s), (LEnv.empty, s')) ((h, subh), (h', subh')) |> elim_units]], goal.g_goal]
      
      | _ -> raise TacticNotApplicable
    in

    let pr = sprogress ~clear:false proof g_id TLink subgoal in
    List.fold_left (uncurry close_with_unit) pr (opened pr)

  
  (* -------------------------------------------------------------------- *)
  (** Logical actions *)

  type linkaction = [
    | `Nothing
    | `Both of linkaction * linkaction
    | `Subform of Form.Subst.subst * Form.Subst.subst
    | `Instantiate of expr * ipath
    | `Rewrite of expr * expr * ipath list
    | `Fold of vname * ipath list
    | `Unfold of vname * ipath list
  ]

  let remove_nothing =
    let rec doit = function
      | [] -> []
      | a :: l -> match a with
        | `Nothing ->
            doit l
        | `Both (a, a') ->
            begin match doit [a; a'] with
            | [] -> doit l
            | [a] -> a :: doit l
            | [a; a'] -> `Both (a, a') :: doit l
            | _ -> assert false
            end
        | _ ->
            a :: doit l
    in doit
          
  let string_of_linkaction proof =
    let rec doit = function
      | `Nothing -> "⊥"
      | `Both (a, a') -> Printf.sprintf "(%s, %s)" (doit a) (doit a')
      | `Subform _ -> "SFL"
      | `Instantiate _ -> "Instantiate"
      | `Rewrite (red, res, tgts) ->
          Printf.sprintf "%s[%s ~> %s]"
            (List.to_string ~sep:", " ~left:"{" ~right:"}"
              (fun p -> let _, _, (_, t) = of_ipath proof p in Notation.tostring t)
             tgts)
            red res
    in doit

  type action = Handle.t * [
    | `Intro     of int
    | `Elim      of Handle.t
    | `Ind       of Handle.t
    | `Fold      of vname
    | `Unfold    of vname
    | `Hyperlink of hyperlink * linkaction list
    | `Forward   of Handle.t * Handle.t * (int list) * Form.Subst.subst 
    | `DisjDrop  of Handle.t * form list
    | `ConjDrop  of Handle.t
  ]
  
  
  (* -------------------------------------------------------------------- *)
  (** (Hyper)link search (for highlighting) *)

  
  (** [t_subs f] returns all the paths leading to a subterm in [t]. *)
  let t_subs (t : term) : (int list) list =

    let rec aux sub = function
      | `E EFun (_, es)
      | `F FPred (_, es) ->
        es |> List.mapi (fun i e ->
                let sub = sub @ [i] in
                sub :: aux sub (`E e))
           |> List.concat
      | `F FConn (_, fs) ->
        fs |> List.mapi (fun i f ->
                let sub = sub @ [i] in
                sub :: aux sub (`F f))
           |> List.concat
      | `F FBind (_, _, _, f) ->
        let sub = sub @ [0] in
        sub :: aux sub (`F f)
      | _ -> []

    in [] :: aux [] t


  (** [f_subs f] returns all the paths leading to a subformula in [f]. *)
  let f_subs (f : form) : (int list) list =

    let rec aux sub = function
      | FConn (_, fs) ->
        fs |> List.mapi (fun i f ->
                let sub = sub @ [i] in
                sub :: aux sub f)
           |> List.concat
      | FBind (_, _, _, f) ->
        let sub = sub @ [0] in
        sub :: aux sub f
      | _ -> []

    in [] :: (aux [] f)


  (** [e_subs f] returns all the paths leading to a subexpression in [f]. *)
  let e_subs (f : form) : (int list) list =

    let rec f_aux sub = function
      | FPred (_, es) ->
        es |> List.mapi (fun i e ->
                let sub = sub @ [i] in
                sub :: e_aux sub e)
           |> List.concat
      | FConn (_, fs) ->
        fs |> List.mapi (fun i f -> f_aux (sub @ [i]) f)
           |> List.concat
      | FBind (_, _, _, f) ->
        f_aux (sub @ [0]) f
      | _ -> []

    and e_aux sub = function
      | EVar _ -> []
      | EFun (_, es) ->
        es |> List.mapi (fun i e ->
                let sub = sub @ [i] in
                sub :: e_aux sub e)
           |> List.concat

    in f_aux [] f

  
  (** The type of hyperlink predicates [hlpred] captures functions which
      map a hyperlink in a proof to a list of possible link actions.

      One can emulate a traditional boolean predicate by returning the singleton
      [`Nothing] to indicate membership, or the empty list to indicate absence
      thereof. *)

  type lpred = Proof.proof -> link -> linkaction list
  type hlpred = Proof.proof -> hyperlink -> linkaction list
  
  let hlpred_of_lpred : lpred -> hlpred =
    fun p pr -> function
      | [src], [dst] -> p pr (src, dst)
      | _ -> []

  
  (** [hlpred_mult lps] returns a hyperlink predicate that denotes the cartesian
      product of the actions denoted by the hyperlink predicates in [lps]. *)
  let hlpred_mult : hlpred list -> hlpred =
    let mult : hlpred -> hlpred -> hlpred =
      fun p1 p2 -> fun pr lnk ->
        List.cartesian_product (p1 pr lnk) (p2 pr lnk) |>
        List.map (fun (a1, a2) -> `Both (a1, a2))
    in
    List.fold_left mult (fun _ _ -> [`Nothing])


  (** [hlpred_add lps] returns a hyperlink predicate that denotes the disjoint
      union of the actions denoted by the hyperlink predicates in [lps]. *)
  let hlpred_add : hlpred list -> hlpred =
    fun ps -> fun pr lnk ->
      List.map (fun p -> p pr lnk) ps |> 
      List.concat


  (** [hlpred_if_empty p1 p2] is equivalent to [p1] at links where the
      latter is non-empty, and [p2] elsewhere. *)
  let hlpred_if_empty : hlpred -> hlpred -> hlpred =
    fun p1 p2 -> fun pr lnk ->
      let actions = p1 pr lnk in
      if not (List.is_empty actions) then actions
      else p2 pr lnk
  

  (** [search_linkactions hlp proof (src, dst)] returns all links between
      subterms of [src] and [dst] in [proof] that can interact according to
      the hyperlink predicate [hlp], together with the lists of possible link
      actions determined by the predicate.

      If [fixed_srcs] (resp. [fixed_dsts]) is set, the function returns only
      hyperlinks with sources [fixed_srcs] (resp. destinations [fixed_dsts]),
      and whose destinations (resp. sources) are subterms of [dst] (resp.
      [src]). *)
  let search_linkactions
    ?(fixed_srcs : ipath list option) ?(fixed_dsts : ipath list option)
    (hlp : hlpred) proof (src, dst : link) :
    (hyperlink * linkaction list) list
  =
    let subpath p sub = { root = p.root; ctxt = p.ctxt; sub = p.sub @ sub } in
    
    let query_actions lnk =
      match hlp proof lnk with
      | _ :: _ as actions -> [lnk, actions]
      | [] -> []
    in

    let open Monad.List in

    match fixed_srcs, fixed_dsts with
    | Some srcs, Some dsts ->
        query_actions (srcs, dsts)
    
    | Some srcs, None ->
        let _, _, (_, t_dst) = of_ipath proof dst in
        t_subs t_dst >>= fun sub_dst ->
        query_actions (srcs, [subpath dst sub_dst])

    | None, Some dsts ->
        let _, _, (_, t_src) = of_ipath proof src in
        t_subs t_src >>= fun sub_src ->
        query_actions ([subpath src sub_src], dsts)

    | None, None ->
        let _, _, (_, t_src) = of_ipath proof src in
        let _, _, (_, t_dst) = of_ipath proof dst in
        t_subs t_src >>= fun sub_src ->
        t_subs t_dst >>= fun sub_dst ->
        query_actions ([subpath src sub_src], [subpath dst sub_dst])
  

  module PreUnif = struct
    open Form

    module Deps = struct
      include Graph.Persistent.Digraph.Concrete(Name)

      let subst (deps : t) (s : Subst.subst) : t =
        (* For each item [x := e] in the substitution *)
        Subst.fold begin fun deps (x, tag) ->
          let fvs = match tag with
            | Sbound e -> e_vars e
            | Sflex -> []
          in
          (* For each variable [y] depending on [x] *)
          try fold_succ begin fun y deps ->
            (* For each variable [z] occurring in [e] *)
            List.fold_left begin fun deps (z, _) ->
                (* Add an edge stating that [y] depends on [z] *)
                add_edge deps z y
              end deps fvs
            end deps x deps
          with Invalid_argument _ -> deps
        end deps s
    end

    module TraverseDeps = Graph.Traverse.Dfs(Deps)

    let acyclic = not <<| TraverseDeps.has_cycle

    module Env = struct
      (** While traversing formulas in search for targets to unify, we need to
          record and update multiple informations handling the first-order content
          of the proof. We do so with a record of the form
           
            [{deps; rnm; subst}]
           
          where:

          - [deps] is a directed graph recording the dependency relation between
            existential and eigenvariables, in the same spirit of the dependency
            relation of expansion trees.
 
          - [rnm] is an association list, where each item [(z, x)] maps a fresh name
            [z] to the variable [x] it renames. Indeed, to avoid name clashes between
            bound variables of [f1] and [f2] during unification, we give them temporary
            fresh names, which are reverted to the original names with [rnm] when
            producing the final substitution for each formula.
           
          - [subst] is the substitution that will be fed to unification, in which we
            record existential variables in [Sflex] entries.
      *)
      type t =
        { deps : Deps.t;
          rnm : (name * name) list;
          subst : Subst.subst }
    end

    module State = Monad.State(Env)

    let traverse (p, t) i : (pol * term) State.t =
      let open State in
      match p, t with

      | Pos, `F FBind (`Forall, x, _, f)
      | Neg, `F FBind (`Exist, x, _, f) ->
          get >>= fun { deps; rnm; subst } ->
          let z = EVars.fresh () in
          let exs = Subst.fold
            (fun acc (x, t) -> if t = Sflex then x :: acc else acc)
            [] subst
          in
          let deps = List.fold_left
            (fun deps y -> Deps.add_edge deps y z)
            deps exs
          in
          let rnm = (z, x) :: rnm in
          put { deps; rnm; subst } >>= fun _ ->
          let f = Form.Subst.f_apply1 (x, 0) (EVar (z, 0)) f in
          return (p, `F f)

      | Neg, `F FBind (`Forall, x, _, f)
      | Pos, `F FBind (`Exist, x, _, f) ->
          get >>= fun ({ rnm; subst; _ } as st) ->
          let z = EVars.fresh () in
          let rnm = (z, x) :: rnm in
          let subst = Subst.push z Sflex subst in
          put { st with rnm; subst } >>= fun _ ->
          let f = Form.Subst.f_apply1 (x, 0) (EVar (z, 0)) f in
          return (p, `F f)

      | _ ->
          return (direct_subterm_pol (p, t) i)

    let traverse = State.fold traverse
  end


  (** [wf_subform_link proof (src, dst)] checks if [src] and [dst] lead to
      unifiable subformulas of opposite polarities in the focused goal of
      [proof], and returns the associated substitutions if they do inside a
      [`Subform] link action.
      
      If [drewrite] is set to [true], it only checks for deep rewrite links,
      that is links where one side is a negative equality operand, and the other
      side an arbitrary unifiable subexpression of the same type. *)
  let wf_subform_link ?(drewrite = false) : lpred =
    let open Form in
    let open PreUnif in

    let is_eq_operand proof (p : ipath) =
      try
        let eq_sub = List.(remove_at (length p.sub - 1) p.sub) in
        let eq_path = { p with sub = eq_sub } in
        let _, _, (_, t) = of_ipath proof eq_path in
        match t with
        | `F FPred ("_EQ", _) -> true
        | _ -> false
      with Invalid_argument _ -> false
    in

    fun proof (src, dst) ->

    let goal, item_src, (sub_src, t_src) = of_ipath proof src in
    let _, item_dst, (sub_dst, t_dst) = of_ipath proof dst in

    try
      let f1, f2 = pair_map form_of_item (item_src, item_dst) in

      let p1 = pol_of_item item_src in
      let p2 = pol_of_item item_dst in

      let sub1 = sub_src in
      let sub2 = sub_dst in

      let deps, sp1, st1, rnm1, s1, sp2, st2, rnm2, s2 =
        let open State in
        run begin
          traverse (p1, `F f1) sub1 >>= fun (sp1, sf1) ->
          get >>= fun st1 ->
          put { st1 with rnm = []; subst = Subst.empty } >>= fun _ ->

          traverse (p2, `F f2) sub2 >>= fun (sp2, sf2) ->
          get >>= fun st2 ->

          return (
            st2.deps,
            sp1, sf1, st1.rnm, st1.subst,
            sp2, sf2, st2.rnm, st2.subst)
        end
        { deps = Deps.empty;
          rnm = [];
          subst = Subst.empty }
      in

      let s1 = Subst.aslist s1 in
      let s2 = Subst.aslist s2 in
      let s = Subst.oflist (s1 @ s2) in
      
      let s = begin match st1, st2 with
        (* Subformula linking *)
        | `F f1, `F f2 when not drewrite ->
            begin match sp1, sp2 with
            | Pos, Neg | Neg, Pos | Sup, _ | _, Sup ->
                f_unify  goal.g_pregoal.g_env LEnv.empty s [f1, f2]
            | _ -> None
            end
        (* Deep rewrite *)
        | `E e1, `E e2 when drewrite &&
                            let env = goal.g_pregoal.g_env in
                            let ty1 = einfer (env_of_ipath proof src) (expr_of_term t_src) in
                            let ty2 = einfer (env_of_ipath proof dst) (expr_of_term t_dst) in
                            Form.(t_equal env ty1 ty2) ->
            let eq1, eq2 = pair_map (is_eq_operand proof) (src, dst) in
            begin match (sp1, eq1), (sp2, eq2) with
            | (Neg, true), _ | _, (Neg, true) ->
                e_unify goal.g_pregoal.g_env LEnv.empty s [e1, e2]
            | _ -> None
            end
        | _ -> None
        end in

      match s with
      | Some s when acyclic (Deps.subst deps s) ->

        let s1, s2 = List.split_at (List.length s1) (Subst.aslist s) in

        let rename rnm1 rnm2 =
          List.map begin fun (x, tag) ->
            let get_name x rnm = Option.default x (List.assoc_opt x rnm) in
            let x = get_name x rnm1 in
            let tag =
              let rec rename = function
                | EVar (x, i) -> EVar (get_name x rnm2, i)
                | EFun (f, es) -> EFun (f, List.map rename es)
              in match tag with
              | Sbound e -> Sbound (rename e)
              | _ -> tag
            in x, tag
          end
        in

        let s1 = s1 |> rename rnm1 rnm2 |> List.rev |> Subst.oflist in
        let s2 = s2 |> rename rnm2 rnm1 |> List.rev |> Subst.oflist in

        [`Subform (s1, s2)]

      | _ -> []
    with Invalid_argument _ -> []
  
  
  (** [intuitionistic_link lnk] checks if [lnk] is an intuitionistic link,
      and returns a [`Nothing] link action if so. *)
  let intuitionistic_link : lpred =
    fun proof (src, dst) ->

    let neg_count (p : ipath) =
      let _, it, (sub, _) = of_ipath proof p in
      let f = form_of_item it in
      let n = neg_count f sub in
      match it with
      | `C _ -> n
      | `H _ -> n+1
      | `V _ -> raise (Invalid_argument "Expected a formula item")
    in
    
    try
      match neg_count src, neg_count dst with
      | m, n when m > 0 && n > 0
               || m = 0 && n <= 1
               || m <= 1 && n = 0 -> [`Nothing]
      | _ -> []
    with InvalidSubFormPath _ | Invalid_argument _ -> []
  
  
  (** [instantiate_link proof (srcs, dsts)] checks if [srcs] (resp.
      [dsts]) leads to an expression, and [dsts] (resp. [srcs]) leads either to
      an instantiable quantified subformula, or the set of occurrences of an
      instantiable quantified variable. It it succeeds, it returns the
      corresponding [`Instantiate] link action. *)
  let instantiate_link : hlpred =
    let is_free_expr (t : term) (sub : int list) : bool =
      let lenv, subt = List.fold_left
        (fun (lenv, t) i ->
          let lenv = match t with
            | `F FBind (_, x, _, _) -> LEnv.enter lenv x
            | _ -> lenv in
          let t = direct_subterm t i in
          lenv, t)
        (LEnv.empty, t) sub
      in
      match subt with
      | `F _ -> false
      | `E e ->
          List.for_all
            (not <<| (LEnv.exists lenv))
            (e_vars e)
    in

    fun proof (srcs, dsts) ->
    
    (* Link to quantified subformula *)
    let to_form p_wit p_form =
      let Proof.{ g_pregoal = goal; _ }, item_wit, (sub_wit, wit) =
        of_ipath proof p_wit in

      let where = match p_wit.ctxt.kind with
        | `Var w -> w
        | _ -> `Body in
      let ctxt_wit = term_of_item ~where item_wit in

      (* Check that the witness contains only free variables *)
      if is_free_expr ctxt_wit sub_wit then
        
        let pol = pol_of_ipath proof p_form in
        let f = term_of_ipath proof p_form in

        let wit = expr_of_term wit in
        let ty_wit = Form.einfer goal.g_env wit in
        
        (* Check that the quantifier is instantiable, meaning it has
           the right polarity as well as the same type as the witness *)
        match pol, f with
        | Neg, `F FBind (`Forall, _, ty, _)
        | Pos, `F FBind (`Exist, _, ty, _) when Form.t_equal goal.g_env ty ty_wit ->
            [`Instantiate (wit, p_form)]

        | _ -> []
      else []
    in
    
    (* Link to quantified occurrences *)
    (* let to_occs =
      [] (* TODO *)
    in *)

    match srcs, dsts with
    
    | [src], [dst] ->
        begin match pair_map (term_of_ipath proof) (src, dst) with
        | `E _, `F _ ->
            to_form src dst
        | `F _, `E _ ->
            to_form dst src
        | `E _, `E _ ->
            [] (* TODO *)
        | _ ->
            []
        end

    (* | [wit], (_ :: _ as occs)
    | (_ :: _ as occs), [wit] ->
        [] (* TODO *) *)
    
    | _ -> []
  

  (** [rewrite_link lnk] checks if [lnk] is a rewrite hyperlink. That is, one
      end of the link is the left or right-hand side expression [e] of an
      equality hypothesis, and the other end a non-empty set of arbitrary
      subterms where all occurrences of [e] are to be rewritten.

      If the check succeeds, it returns a [`Rewrite (red, res, tgts)] link
      action, where [red] and [res] are respectively the reduced ([e]) and
      residual expressions, and [tgts] are the targeted subterms. *)
  let rewrite_link : hlpred =
    fun proof lnk ->
    
    let rewrite_data (p : ipath) =
      if p.ctxt.kind = `Hyp then
        let _, it, _ = of_ipath proof p in
        match p.sub, form_of_item it with
        | [0], FPred ("_EQ", [red; res])
        | [1], FPred ("_EQ", [res; red]) -> Some (red, res)
        | _ -> None
      else None
    in
    
    try
      match lnk, pair_map (List.hd |>> rewrite_data) lnk with
      (* If it is a simple link where both ends are sides of equalities,
         disambiguate by rewriting into the destination *)
      | ([_], [dst]), (Some (red, res), Some _) ->
          [`Rewrite (red, res, [dst])]

      | ([_], tgts), (Some (red, res), _)
      | (tgts, [_]), (_, Some (red, res)) ->
          if List.exists (fun p -> p.ctxt.kind = `Var `Head) tgts
          then []
          else [`Rewrite (red, res, tgts)]
          
      | _ -> []
    (* Empty link end *)
    with Failure _ -> []
  

  (** [fold_link lnk] checks if [lnk] is a fold hyperlink. That is, one
      end of the link is the head [x] (resp. body [e]) of a local variable
      definition, and the other end a non-empty set of arbitrary subterms where
      all occurrences of [x] (resp. [e]) are to be rewritten into [e] (resp.
      [x]).

      If the check succeeds, it returns either a [`Fold] or [`Unfold] link action.
      *)
  let fold_link : hlpred =
    fun proof lnk ->
    
    let fold_data (p : ipath) =
      let _, it, _ = of_ipath proof p in
      match it, p.ctxt.kind, p.sub with
      | `V (x, (_, Some _)), `Var where, [] -> Some (x, where)
      | _ -> None
    in
    
    try
      match lnk, pair_map (List.hd |>> fold_data) lnk with
      (* If it is a simple link where both ends are variable bodies,
         disambiguate by folding in the destination *)
      | ([_], [dst]), (Some (x, `Body), Some (_, `Body)) ->
          [`Fold (x, [dst])]

      | ([p], tgts), (Some (x, where), _)
      | (tgts, [p]), (_, Some (x, where)) ->
          let is_head p = p.ctxt.kind = `Var `Head in
          if where = `Head then
            if List.exists is_head tgts
            then []
            else [`Unfold (x, tgts)]
          else
            begin match List.filter is_head tgts with
            | [p'] ->
                Option.map_default
                  (fun (y, _) -> [`Unfold (y, p :: List.remove tgts p')])
                  [] (fold_data p')
            | [] ->
                [`Fold (x, tgts)]
            | _ :: _ :: _ ->
                []
            end
      | _ -> []
    (* Empty link end *)
    with Failure _ -> []
    
      
  (* -------------------------------------------------------------------- *)
  (** Graphical actions *)

  type asource =
    { kind : asource_kind; selection : selection; }

  and asource_kind = [
    | `Click of ipath
    | `DnD   of adnd
  ]

  and adnd = {
    source      : ipath;
    destination : ipath option;
  }

  and selection = ipath list

  type osource = [
    | `Click of ipath
    | `DnD   of link
  ]

  (** [lemmas ?selection proof] returns all lemmas for which there is a DnD
      action involving one subterm of the [selection] in [proof]. If there
      is no selection or the selection is empty, then it simply returns the
      entire lemma database.
  *)
  let lemmas ?selection (proof : Proof.proof) : (string * form) list =
    let filter =
      hlpred_add [
        hlpred_mult (List.map hlpred_of_lpred [wf_subform_link; intuitionistic_link]);
        (wf_subform_link ~drewrite:true |> hlpred_of_lpred)
      ] in

    match selection with
    | None | Some [] -> proof |> Proof.db |> LemmaDB.all
    | Some ((p :: _) as sel) ->
        let Proof.{ g_id; g_pregoal = sub } = goal_of_ipath proof p in

        proof |> Proof.db |> LemmaDB.all |>
        List.filter begin fun (_, stmt) ->
          let hd = Handle.fresh () in
          let sub =
            let hyp = Proof.mk_hyp stmt in
            let g_hyps = Proof.Hyps.add sub.g_hyps hd hyp in
            Proof.{ sub with g_hyps } in

          let g_id, proof = Proof.hprogress proof g_id (TAssume (stmt, g_id)) sub in
          let lp = mk_ipath ~ctxt:{ kind = `Hyp; handle = Handle.toint hd } (Handle.toint g_id) in

          let linkactions =
            let open Monad.List in
            sel >>= fun src ->
            search_linkactions filter proof ~fixed_srcs:[src] (dummy_path, lp) in

          not (List.is_empty linkactions)
        end


  (** [dnd_actions (dnd, selection)] computes all possible proof actions
      associated with the DnD action [dnd], and packages them as an array of
      output actions as specified in the JS API.

      More specifically, it will try to query actions for hyperlinks whose
      sources (resp. destinations) are those of [selection] occuring in
      [dnd.source] (resp. elsewhere), and which yield at least one action.

      If the source (resp. destination) selection is empty, it will search for
      hyperlinks with only one source (resp. destination) which is a subterm of
      [dnd.source] (resp. [dnd.destination]). If [dnd.destination] is [None], it
      will search for destinations everywhere in the current goal.
 *)
  let dnd_actions ((dnd, selection) : adnd * selection) (proof : Proof.proof) =
    let Proof.{ g_id; _ } as goal = goal_of_ipath proof dnd.source in
    
    let srcsel : selection =
      List.filter (is_sub_path dnd.source) selection in
    
    let dstsel : selection =
      List.remove_if (fun p -> p.ctxt.handle = dnd.source.ctxt.handle) selection in
    
    let hlpred_only_sel (p : hlpred) : hlpred =
      fun pr lnk -> if lnk = (srcsel, dstsel) then p pr lnk else [] in

    let hlp = hlpred_add [
      hlpred_mult (List.map hlpred_of_lpred [wf_subform_link; intuitionistic_link]);
      hlpred_if_empty
        (wf_subform_link ~drewrite:true |> hlpred_of_lpred)
        (rewrite_link |> hlpred_only_sel);
      fold_link |> hlpred_only_sel;
      instantiate_link;
    ] in

    let srcs, fixed_srcs = begin match srcsel with
      | [] -> [dnd.source], None
      | srcs -> [dummy_path], Some srcs
      end in

    let dsts, fixed_dsts = begin match dstsel with
      | [] ->
          let dsts = begin match dnd.destination with
            | None ->
                let src = dnd.source in
                List.remove (all_items_ipaths goal) src
                
            | Some dst ->
                [dst]
            end in
          dsts, None

      | dsts ->
          [dummy_path], Some dsts
      end in

    let open Monad.List in

    srcs >>= fun src ->
    dsts >>= fun dst ->

    let linkactions = search_linkactions hlp proof
      ?fixed_srcs ?fixed_dsts (src, dst) in
    
    linkactions >>= fun ((srcs, dsts) as lnk, actions) ->
    let actions = remove_nothing actions in
    srcs >>= fun src ->
    dsts >>= fun dst ->
    return ("Hyperlink", srcs @ dsts, `DnD (src, dst), (g_id, `Hyperlink (lnk, actions)))

      
  let actions (proof : Proof.proof) (p : asource)
      : (string * ipath list * osource * action) list
  =
    match p.kind with
      | `Click path -> begin
          let Proof.{ g_id = hd; g_pregoal = goal}, item, (_, _) =
            of_ipath proof path
          in
          match item with
          | `C _ -> begin
              let iv = ivariants (proof, hd) in
              let bv = List.length iv <= 1 in
              List.mapi
                (fun i x ->
                  let hg = mk_ipath (Handle.toint hd) 
                    ~sub:(if bv 
                          then [] 
                          else rebuild_pathd (List.length iv) i)
                  in
                  (x, [hg], `Click hg, (hd, `Intro i)))
                iv
            end 

          | `H (rp, _) ->
              let hg = mk_ipath (Handle.toint hd)
                ~ctxt:{ kind = `Hyp; handle = Handle.toint rp } in
              ["Elim", [hg], `Click hg, (hd, `Elim rp)]

          | `V (x, (ty, None)) when Form.t_equal goal.g_env ty Env.nat ->
              let rp = Vars.getid goal.g_env x |> Option.get in
              let hg = mk_ipath (Handle.toint hd)
                ~ctxt:{ kind = `Var `Head; handle = rp } in
              ["Induction", [hg], `Click hg, (hd, `Ind (Handle.ofint rp))]
          
          | `V (x, (_, Some _)) ->
              let rp = Vars.getid goal.g_env x |> Option.get in

              let hg_unfold = mk_ipath (Handle.toint hd)
                ~ctxt:{ kind = `Var `Head; handle = rp } in
              let hg_fold = mk_ipath (Handle.toint hd)
                ~ctxt:{ kind = `Var `Body; handle = rp } in

              ["Unfold", [hg_unfold], `Click hg_unfold, (hd, `Unfold x);
               "Fold", [hg_fold], `Click hg_fold, (hd, `Fold x)]
          
          | _ ->
              []
        end

      | `DnD dnd ->
        dnd_actions (dnd, p.selection) proof


  let apply (proof : Proof.proof) ((hd, a) : action) =
    let targ = (proof, hd) in
    match a with
    | `Intro variant ->
        intro ~variant:(variant, None) targ
    | `Elim subhd ->
        let goal = Proof.byid proof hd in
        let form = (Proof.Hyps.byid goal.g_hyps subhd).h_form in 
        let clear =
          Form.f_equal goal.g_env form FTrue in
        elim ~clear subhd targ
    | `Ind subhd ->
        induction subhd targ
    | `Unfold x ->
        unfold_all x targ
    | `Fold x ->
        unfold_all ~fold:true x targ
    | `DisjDrop (subhd, fl) ->
        or_drop subhd targ (List.map (fun x -> [Some hd, []],x) fl)
    | `ConjDrop subhd ->
        and_drop subhd targ
    | `Forward (src, dst, p, s) ->
        forward (src, dst, p, s) targ
    | `Hyperlink (lnk, actions) ->
        match lnk, actions with
        | ([src], [dst]), [`Subform substs] ->
            dlink (src, dst) substs targ
        | _, [`Instantiate (wit, tgt)] ->
            instantiate wit tgt targ
        | _, [`Rewrite (red, res, tgts)] ->
            rewrite_in red res tgts targ
        | _, [`Fold (x, tgts)] ->
            unfold ~fold:true x tgts targ
        | _, [`Unfold (x, tgts)] ->
            unfold x tgts targ
        | _, _ :: _ :: _ -> failwith "Cannot handle multiple link actions yet"
        | _, _ -> raise TacticNotApplicable
end<|MERGE_RESOLUTION|>--- conflicted
+++ resolved
@@ -1826,13 +1826,8 @@
           end
         in fc_fill f (fc_rev ctx)
       
-<<<<<<< HEAD
       | (FPred ("_EQ", [e1; e2]), [i]), _
         when e_equal goal.g_env (subexpr (`F r) rsub) (if i = 0 then e1 else e2) ->
-=======
-      | (FPred ("_EQ", [e1; e2]), [i]), (FPred _, _)
-        when e_equal (subexpr (`F r) rsub) (if i = 0 then e1 else e2) ->
->>>>>>> d91f2d87
         let res =
           (* L=₁ *)
           if i = 0 then e2
