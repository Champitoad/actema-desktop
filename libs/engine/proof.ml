(* -------------------------------------------------------------------- *)
open Utils
open Fo

(* ------------------------------------------------------------------- *)
module Handle : sig
  type t = private int

  val ofint : int -> t
  val fresh : unit -> t
  val eq    : t -> t -> bool
  val toint : t -> int
end = struct
  type t = int

  let fresh () : t =
    Utils.Uid.fresh ()

  let ofint (i : int) : t =
    i

  let toint (t : t) : int =
    t

  let eq = ((=) : t -> t -> bool)
end

(* -------------------------------------------------------------------- *)
type pnode = ..

exception InvalidGoalId    of Handle.t
exception InvalidHyphId    of Handle.t
exception SubgoalNotOpened of Handle.t

module Proof : sig
  type proof

  type hyp = {
    h_src  : Handle.t option;
    h_gen  : int;
    h_form : form;
  }

  val mk_hyp : ?src:Handle.t -> ?gen:int -> form -> hyp

  type hyps

  module Hyps : sig
    val empty   : hyps
    val byid    : hyps -> Handle.t -> hyp
    val add     : hyps -> Handle.t -> hyp -> hyps
    val remove  : hyps -> Handle.t -> hyps
    val move    : hyps -> Handle.t -> Handle.t option -> hyps
    val bump    : hyps -> hyps
    val ids     : hyps -> Handle.t list
    val to_list : hyps -> (Handle.t * hyp) list
  end

  type pregoal = {
    g_env  : env;
    g_hyps : hyps;
    g_goal : form;
  }

  and goal = { g_id: Handle.t; g_pregoal: pregoal; }

  type pregoals = pregoal list

  val init   : env -> form -> proof
  val closed : proof -> bool
  val opened : proof -> Handle.t list
  val byid   : proof -> Handle.t -> pregoal

  type meta = < > Js_of_ocaml.Js.t

  val set_meta : proof -> Handle.t -> meta option -> unit
  val get_meta : proof -> Handle.t -> meta option

  val sgprogress :
    pregoal -> ?clear:bool ->
      ((Handle.t option * form list) list * form) list -> pregoals

  val progress :
    proof -> Handle.t -> pnode -> form list -> proof

  val sprogress :
    proof -> ?clear:bool -> Handle.t -> pnode ->
      ((Handle.t option * form list) list * form) list -> proof

  val xprogress :
    proof -> Handle.t -> pnode -> pregoals -> proof
end = struct
  module Js = Js_of_ocaml.Js

  type hyp = {
    h_src  : Handle.t option;
    h_gen  : int;
    h_form : form;
  }

  module Hyps : sig
    type hyps

    val empty   : hyps
    val byid    : hyps -> Handle.t -> hyp
    val add     : hyps -> Handle.t -> hyp -> hyps
    val remove  : hyps -> Handle.t -> hyps
    val move    : hyps -> Handle.t -> Handle.t option -> hyps
    val bump    : hyps -> hyps
    val ids     : hyps -> Handle.t list
    val to_list : hyps -> (Handle.t * hyp) list
  end = struct
    type hyps = (Handle.t * hyp) list

    let empty : hyps =
      []

    let byid (hyps : hyps) (id : Handle.t) =
      Option.get_exn
        (List.Exceptionless.assoc id hyps)
        (InvalidHyphId id)

    let add (hyps : hyps) (id : Handle.t) (h : hyp) : hyps =
      assert (Option.is_none (List.Exceptionless.assoc id hyps));
      (id, h) :: hyps

    let remove (hyps : hyps) (id : Handle.t) : hyps =
      List.filter (fun (x, _) -> not (Handle.eq x id)) hyps

    let move (hyps : hyps) (from : Handle.t) (before : Handle.t option) =
      let tg   = byid hyps from in
      let hyps = remove hyps from in

      match before with
      | None ->
          (from, tg) :: hyps

      | Some before ->
          let pos, _ =
            Option.get_exn
              (List.Exceptionless.findi (fun _ (x, _) -> Handle.eq x before) hyps)
              (InvalidHyphId before) in

          let post, pre = List.split_at (1+pos) hyps in

          post @ (from, tg) :: pre

    let bump (hyps : hyps) : hyps =
      List.map (fun (id, h) -> (id, { h with h_gen = h.h_gen + 1 })) hyps

    let ids (hyps : hyps) =
      List.fst hyps

    let to_list (hyps : hyps) =
      hyps
  end

  type hyps = Hyps.hyps

  type pregoal = {
    g_env  : env;
    g_hyps : hyps;
    g_goal : form;
  }

  type pregoals = pregoal list

  type proof = {
    p_root : Handle.t;
    p_maps : (Handle.t, goal) Map.t;
    p_crts : Handle.t list;
    p_frwd : (Handle.t, gdep) Map.t;
    p_bkwd : (Handle.t, gdep) Map.t;
    p_meta : (Handle.t, < > Js.t) Map.t ref;
  }

  and goal = { g_id: Handle.t; g_pregoal: pregoal; }

  and gdep = {
    d_src : Handle.t;
    d_dst : Handle.t list;
    d_ndn : pnode;
  }

  let mk_hyp ?(src : Handle.t option) ?(gen : int = 0) form =
    { h_src = src; h_gen = gen; h_form = form; }

  let init (env : env) (goal : form) =
    Form.recheck env goal;

    let uid  = Handle.fresh () in
    let root = { g_id = uid; g_pregoal = {
        g_env  = env;
        g_hyps = Hyps.empty;
        g_goal = goal;
      }
    } in

    { p_root = uid;
      p_maps = Map.singleton uid root;
      p_crts = [uid];
      p_frwd = Map.empty;
      p_bkwd = Map.empty;
      p_meta = ref Map.empty; }

  let closed (proof : proof) =
    List.is_empty proof.p_crts

  let opened (proof : proof) =
    proof.p_crts

  let byid (proof : proof) (id : Handle.t) : pregoal =
    let goal =
      Option.get_exn
        (Map.Exceptionless.find id proof.p_maps)
        (InvalidGoalId id)
    in goal.g_pregoal

  type meta = < > Js_of_ocaml.Js.t

  let set_meta (proof : proof) (id : Handle.t) (meta : meta option) : unit =
    match meta with
    | None ->
        proof.p_meta := Map.remove id !(proof.p_meta)
        
    | Some meta ->
        proof.p_meta := Map.add id meta !(proof.p_meta)

  let get_meta (proof : proof) (id : Handle.t) : meta option =
    Map.Exceptionless.find id !(proof.p_meta)

  let xprogress (pr : proof) (id : Handle.t) (pn : pnode) (sub : pregoals) =
    let _goal = byid pr id in

    let sub =
      let for1 sub =
        let hyps = Hyps.bump sub.g_hyps in
        let sub  = { sub with g_hyps = hyps } in
        { g_id = Handle.fresh (); g_pregoal = sub; }
      in List.map for1 sub in

    let sids = List.map (fun x -> x.g_id) sub in

    let gr, _, go =
      try  List.pivot (Handle.eq id) pr.p_crts
      with Invalid_argument _ -> raise (SubgoalNotOpened id) in

    let dep = { d_src = id; d_dst = sids; d_ndn = pn; } in

    let meta =
      match Map.Exceptionless.find id !(pr.p_meta) with
      | None ->
          !(pr.p_meta)

      | Some meta ->
          List.fold_left
            (fun map id -> Map.add id meta map)
            !(pr.p_meta) sids
    in

    let map =
      List.fold_right
        (fun sub map -> Map.add sub.g_id sub map)
        sub pr.p_maps in

    { pr with
        p_maps = map;
        p_crts = gr @ sids @ go;
        p_frwd = Map.add id dep pr.p_frwd;
        p_bkwd = List.fold_right (Map.add^~ dep) sids pr.p_bkwd;
        p_meta = ref meta; }

  let sgprogress (goal : pregoal) ?(clear = false) sub =
    let for1 (newlc, concl) =
      let subfor1 hyps (hid, newlc) =
        let hyps =
          Option.fold (fun hyps hid ->
            let _h = (Hyps.byid hyps hid).h_form in
            if clear then Hyps.remove hyps hid else hyps)
          hyps hid in
        let hsrc = if clear then None else hid in

        let hyps = List.fold_left (fun hyps newh ->
            Hyps.add hyps (Handle.fresh ()) (mk_hyp ?src:hsrc newh))
          hyps newlc
        in hyps in

      let hyps = List.fold_left subfor1 goal.g_hyps newlc in
      { g_env = goal.g_env; g_hyps = hyps; g_goal = concl; }

    in List.map for1 sub

  let sprogress (pr : proof) ?(clear = false) (id : Handle.t) (pn : pnode) sub =
    let goal = byid pr id in
    let sub = sgprogress goal ~clear sub in
    xprogress pr id pn sub

  let progress (pr : proof) (id : Handle.t) (pn : pnode) (sub : form list) =
    let goal = byid pr id in
    let sub  = List.map (fun x -> { goal with g_goal = x }) sub in
    xprogress pr id pn sub
end

(* -------------------------------------------------------------------- *)
exception TacticNotApplicable

module CoreLogic : sig
  type targ   = Proof.proof * Handle.t
  type tactic = targ -> Proof.proof
  type path   = string
  type ipath  = { root : int; ctxt : int; sub : int list; }
  type gpath  = [`S of path | `P of ipath]
  type pol = Pos | Neg | Sup

  val cut        : Fo.form -> tactic
  val add_local  : string * Fo.type_ * Fo.expr -> tactic
  val generalize : Handle.t -> tactic
  val move       : Handle.t -> Handle.t option -> tactic
  val intro      : ?variant:(int * (expr * type_) option) -> tactic
  val elim       : ?clear:bool -> Handle.t -> tactic
  val ivariants  : targ -> string list
  val forward    : (Handle.t * Handle.t * int list * Form.Subst.subst) -> tactic

  type asource = [
    | `Click of gpath
    | `DnD   of adnd
  ]

  and adnd = { source : gpath; destination : gpath option; }

  type osource = [
    | `Click of ipath
    | `DnD   of ipath * ipath
  ]

  val path_of_ipath : ipath -> path

  type action = Handle.t * [
    | `Elim    of Handle.t
    | `Intro   of int
    | `Forward of Handle.t * Handle.t * (int list) * Form.Subst.subst 
    | `DisjDrop of Handle.t * form list
    | `ConjDrop of Handle.t
    | `Link of ipath * Form.Subst.subst * ipath * Form.Subst.subst
  ]

  exception InvalidPath

  val actions : Proof.proof -> asource ->
                  (string * ipath list * osource * action) list
 (* string : doc
    ipath list : surbrillance
    osource 
 *)

  val apply   : Proof.proof -> action -> Proof.proof
end = struct
  type targ   = Proof.proof * Handle.t
  type tactic = targ -> Proof.proof
  type path   = string
  type ipath  = { root : int; ctxt : int; sub : int list; }
  type gpath  = [`S of path | `P of ipath]
  type pol    = Pos | Neg | Sup

  let prune_premisses =
    let rec doit acc = function
      | FConn (`Imp, [f1; f2]) -> doit (f1 :: acc) f2
      | f -> (List.rev acc, f)
    in fun f -> doit [] f

  let prune_premisses_fa =
    let rec doit i acc s = function
      | FConn (`Imp, [f1; f2]) -> doit i ((i, f1) :: acc) s f2
      | FBind (`Forall, x, _, f) -> doit (i+1) acc ((x,Sflex)::s) f 
      | f -> (List.rev acc, f, s)
    in fun f ->

    let pre, hy, s  = doit 0 [] [] f in 

    (pre, hy, Form.Subst.oflist s)

  let prune_premisses_fad =
    let rec doit i acc s = function
      | FConn (`Imp, [f1; f2]) -> doit i ((s, f1) :: acc) s f2
      | FBind (`Forall, x, _, f) -> doit (i+1) acc ((x, Sflex)::s) f
      | f -> (List.rev acc, f, s)
    in fun f -> doit 0 [] [] f
	
  let prune_premisses_ex =
    let rec doit i acc s = function
      | FBind (`Exist, x, _, f) -> doit (i+1) acc ((x, Sflex)::s) f
      | f -> (List.rev acc, f, s)
    in fun f ->

    let pre, hy, s = doit 0 [] [] f in

    (pre, hy, Form.Subst.oflist s)
	
  let rec remove_form f = function
      | [] -> raise TacticNotApplicable
      | g::l when Form.f_equal g f -> l
      | g::l -> g::(remove_form f l)

  type pnode += TIntro of (int * (expr * type_) option)

  let intro ?(variant = (0, None)) ((pr, id) : targ) =
    let pterm = TIntro variant in

    match variant, (Proof.byid pr id).g_goal with
    | (0, None), FConn (`And, [f1; f2]) ->
        Proof.progress pr id pterm [f1; f2]

    | (0, None), FConn (`Imp, [f1; f2]) ->
        Proof.sprogress pr id pterm
          [[None, [f1]], f2]

    | (0, None), FConn (`Equiv, [f1; f2]) ->
        Proof.progress pr id pterm
          [Form.f_imp f1 f2; Form.f_imp f2 f1]

    | (i, None), (FConn (`Or, _) as f) ->
        let fl = Form.flatten_disjunctions f in
        let g = List.nth fl i in
        Proof.progress pr id pterm [g]

    | (0, None), FConn (`Not, [f]) ->
        Proof.sprogress pr id pterm [[None, [f]], FFalse]

    | (0, None), FTrue ->
        Proof.progress pr id pterm []

    | (0, None), FBind (`Forall, x, xty, body) ->
        let goal = Proof.byid pr id in
        let goal = { goal with
          g_env  = Vars.push goal.g_env (x, xty, None);
          g_goal = body;
        }
        in Proof.xprogress pr id pterm [goal]

    | (0, Some (e, ety)), FBind (`Exist, x, xty, body) -> begin
        let goal = Proof.byid pr id in

        Fo.Form.erecheck goal.g_env ety e;
        if not (Form.t_equal xty ety) then
          raise TacticNotApplicable;
        let goal = Fo.Form.Subst.f_apply1 (x, 0) e body in
        Proof.sprogress pr id pterm [[], goal]
      end

    | _ -> raise TacticNotApplicable

  type pnode += OrDrop of Handle.t

  let or_drop (h : Handle.t) ((pr, id) : targ) hl =
    let gl   = Proof.byid pr id in
    let _hy  = (Proof.Hyps.byid gl.g_hyps h).h_form in
    let _gll = Form.flatten_disjunctions gl.g_goal in
    Proof.sprogress pr id (OrDrop id) hl

  type pnode += AndDrop of Handle.t

  let and_drop (h : Handle.t) ((pr, id) : targ) =
    let gl  = Proof.byid pr id in
    let hy  = (Proof.Hyps.byid gl.g_hyps h).h_form in
    let gll = Form.flatten_conjunctions gl.g_goal in
    let ng  = Form.f_ands (remove_form hy gll) in

    Proof.sprogress pr id (AndDrop id) [[None, []], ng]

  type pnode += TElim of Handle.t

  let core_elim ?clear (h : Handle.t) ((pr, id) : targ) =
    let result = ref ([])  in 
    let gl = Proof.byid pr id in
    let hyp = (Proof.Hyps.byid gl.g_hyps h).h_form in

    if Form.f_equal hyp gl.g_goal
    then  result := [(TElim id), [] ] 
    else ();

    let pre, hy, s = prune_premisses_fa hyp in
    begin match Form.f_unify Env.empty s [(hy, gl.g_goal)] with
    | Some s when Form.Subst.is_complete s ->  
        let pres = List.map
        (fun (i, x) -> [Some h, []], (Form.Subst.iter s i x)) pre in
        result :=  ((TElim id), pres)::!result
    | Some _ -> () (* "incomplete match" *)
    | _ -> ();
    end;
    let subs = List.map (fun (_, f) -> [Some h, []], f) pre in
    begin match hy with
    | FConn (`And, [f1; f2]) ->
        result := ((TElim id), subs@ [[Some h, [f1; f2]], gl.g_goal]) :: !result
    (* clear *) 
    | FConn (`Or, [f1; f2]) ->
        result := ((TElim id), 
                   subs @ [[Some h, [f1]], gl.g_goal;
                           [Some h, [f2]], gl.g_goal]) :: !result
    | FConn (`Equiv, [f1; f2]) ->
        result := ((TElim id),
                   (subs @ [[Some h, [Form.f_imp f1 f2;
                                      Form.f_imp f2 f1]], gl.g_goal])) :: !result
    | FConn (`Not, [f]) ->
        result := ((TElim id), 
                  (subs @ [[Some h, []], f])) :: !result
    | FFalse -> result := ((TElim id), subs) :: !result
    | _ -> ()
    end;
    let _ , goal, s = prune_premisses_ex gl.g_goal in
    let pre, hy = prune_premisses hyp in
    let pre = List.map (fun x -> [(Some h), []],x) pre in
    begin match Form.f_unify Env.empty s [(hy, goal)] with
    | Some s when Form.Subst.is_complete s ->
        result := ((TElim id), pre) :: !result
    | Some _ -> () (* failwith "incomplete ex match" *)
    | None ->
        match goal with
        | FConn (`Or , _) ->
          let gll = Form.flatten_disjunctions goal in
          let rec aux = function
            | [] -> false
            | g::l -> begin match Form.f_unify Env.empty s [(hyp, g)] with
                | Some s when Form.Subst.is_complete s -> true
                | _ -> aux l
              end
          in 
          if aux gll 
          then result := ((TElim id), []) :: !result
          else ()
        | _ -> ()
    end;
    !result

  let perform l pr id =
    match l with
      | (t, l)::_ -> Proof.sprogress pr id t l
      | _ -> raise TacticNotApplicable
  
  let elim ?clear (h : Handle.t) ((pr, id) : targ) =
    perform (core_elim ?clear h (pr, id)) pr id
	
  let ivariants ((pr, id) : targ) =
    match (Proof.byid pr id).g_goal with
    | FTrue -> ["True-intro"]
    | FConn (`And  , _) -> ["And-intro"]
    | FConn (`Or   , _) as f ->
        let fl = Form.flatten_disjunctions f in
        List.mapi (fun i _ -> "Or-intro-"^(string_of_int i)) fl
    | FConn (`Imp  , _) -> ["Imp-intro"]
    | FConn (`Equiv, _) -> ["Equiv-intro"]
    | FConn (`Not  , _) -> ["Not-intro"]
    | FBind (`Forall, _, _, _) -> ["FA-intro"] 
    | FBind (`Exist, _, _, _) -> ["Ex-intro"]

    | _ -> []

  type pnode += TForward of Handle.t * Handle.t

  let core_forward (hsrc, hdst, p, s) ((pr, id) : targ)  =
    let gl   = Proof.byid pr id in
    let _src = (Proof.Hyps.byid gl.g_hyps hsrc).h_form in
    let dst  = (Proof.Hyps.byid gl.g_hyps hdst).h_form in

    (* Here we eventually should have the call to the proof tactics *)
    let rec build_dest = function
      | ((FBind (`Forall, x, ty, f)), 0::p, ((y, Sflex)::s)) ->
          FBind (`Forall, x, ty, build_dest (f, p, s))
      | ((FBind (`Forall, x, ty, f)), 0::p, ((y, (Sbound e))::s)) ->
          build_dest ((Form.Subst.f_apply1 (x, 0) e f), p, s)
      | (FConn (`Imp, [f1; f2]), (0::_), s) ->
          Form.Subst.f_apply (Form.Subst.oflist s) f2
      | (FConn (`Imp, [f1; f2]), (1::p), s) ->
          FConn(`Imp, [Form.Subst.f_apply (Form.Subst.oflist s) f1;
          build_dest (f2, p, s)])
      | _ -> failwith "cannot build forward"
    in
    let nf = build_dest (dst, p, s) in

    [ (TForward (hsrc, hdst)), [[Some hdst, [nf]], gl.g_goal] ]

  let forward (hsrc, hdst, p, s) ((pr, id) : targ) =
    perform (core_forward (hsrc, hdst, p, Form.Subst.aslist s) (pr, id)) pr id 

  type pnode += TCut of Fo.form * Handle.t

  let cut (form : form) ((proof, hd) : targ) =
    let goal = Proof.byid proof hd in

    Fo.Form.recheck goal.g_env form;

    let subs = [[], form] in
    
    Proof.sprogress proof hd (TCut (form, hd))
      (subs @ [[None, [form]], goal.g_goal])

  type pnode += TDef of (Fo.type_ * Fo.expr) * Handle.t

  let add_local ((name, ty, body) : string * Fo.type_ * Fo.expr) ((proof, hd) : targ) =
    let goal = Proof.byid proof hd in

    Fo.Form.erecheck goal.g_env ty body;

    let env = Fo.Vars.push goal.g_env (name, ty, Some body) in
    
    Proof.xprogress proof hd (TDef ((ty, body), hd)) [{ goal with g_env = env }]

  type pnode += TGeneralize of Handle.t

  let generalize (hid : Handle.t) ((proof, id) : targ) =
    let goal = Proof.byid proof id in
    let hyp  = (Proof.Hyps.byid goal.g_hyps hid).h_form in

    Proof.xprogress proof id (TGeneralize hid)
      [{ g_env  = goal.g_env;
         g_hyps = Proof.Hyps.remove goal.g_hyps hid;
         g_goal = FConn (`Imp, [hyp; goal.g_goal]) } ]

  type pnode += TMove of Handle.t * Handle.t option

  let move (from : Handle.t) (before : Handle.t option) ((proof, id) : targ) =
    let goal    = Proof.byid proof id in
    let _from   = Proof.Hyps.byid goal.g_hyps in (* KEEP *)
    let _before = Option.map (Proof.Hyps.byid goal.g_hyps) before in (* KEEP *)
    let hyps    = Proof.Hyps.move goal.g_hyps from before in

    Proof.xprogress proof id (TMove (from, before))
      [{ goal with g_hyps = hyps }]

  type action = Handle.t * [
    | `Elim     of Handle.t
    | `Intro    of int
    | `Forward  of Handle.t * Handle.t * (int list) * Form.Subst.subst 
    | `DisjDrop of Handle.t * form list
    | `ConjDrop of Handle.t
    | `Link     of ipath * Form.Subst.subst * ipath * Form.Subst.subst
  ]

  exception InvalidPath
  exception InvalidFormPath


  let form_of_item = function
  | `C f | `H (_, Proof.{ h_form = f; _ }) -> f


  let rec subform (f : form) (p : int list) =
    match p with [] -> f | i :: subp ->

    match f with
    | FConn (_, fs) ->
        let subf =
          try  List.nth fs i
          with Failure _ -> raise InvalidFormPath
        in subform subf subp
    
    | FBind (_, _, _, f) -> subform f subp

    | _ -> raise InvalidFormPath

  let mk_ipath ?(ctxt : int = 0) ?(sub : int list = []) (root : int) =
    { root; ctxt; sub; }

  let ipath_strip (p : ipath) =
    { p with sub = [] }

  let path_of_ipath (p : ipath) =
    let pp_sub =
      Format.pp_print_list
        ~pp_sep:(fun fmt () -> Format.fprintf fmt "/")
        Format.pp_print_int
    in
    Format.asprintf "%d/%d:%a" p.root p.ctxt pp_sub p.sub

  let ipath_of_path (p : path) =
    let root, ctxt, sub =
      try
        Scanf.sscanf p "%d/%d:%s" (fun x1 x2 x3 -> (x1, x2, x3))
      with
      | Scanf.Scan_failure _
      | End_of_file ->
          raise InvalidPath in

    if root < 0 || ctxt < 0 then
      raise InvalidPath;

    let sub =
      let sub = if sub = "" then [] else String.split_on_char '/' sub in

      try  List.map int_of_string sub
      with Failure _ -> raise InvalidPath

    in

    if List.exists (fun x -> x < 0) sub then
      raise InvalidPath;

    { root; ctxt; sub; }

  let of_ipath (proof : Proof.proof) (p : ipath)
    : Proof.goal * [> `C of form | `H of Handle.t * Proof.hyp ] * (uid list * form)
  =
    let { root; ctxt; sub; } = p in

    let goal =
      try  Proof.byid proof (Handle.ofint root)
      with InvalidGoalId _ -> raise InvalidPath in

    let target, subf =
      try
        match ctxt with
        | ctxt when ctxt <= 0 ->
            (`C goal.Proof.g_goal, subform goal.Proof.g_goal sub)
  
        | _ -> begin
            try
              let rp = Handle.ofint ctxt in
              let { Proof.h_form = hf; _ } as hyd =
                Proof.Hyps.byid goal.Proof.g_hyps rp in
              (`H (rp, hyd), subform hf sub)
            with InvalidHyphId _ -> raise InvalidPath
          end

      with InvalidFormPath -> raise InvalidPath
    in

    let goal = Proof.{ g_id = Handle.ofint root; g_pregoal = goal } in
    (goal, target, (sub, subf))

  let ipath_of_gpath (p : gpath) =
    match p with `S p -> ipath_of_path p | `P p -> p

  let of_gpath (proof : Proof.proof) (p : gpath) =
    of_ipath proof (ipath_of_gpath p)

  (* -------------------------------------------------------------------- *)
  (** Handling of polarities *)


  (** [opp p] returns the opposite polarity of [p] *)

  let opp = function
    | Pos -> Neg
    | Neg -> Pos
    | Sup -> Sup


  (** [direct_subform_pol (p, f) i] returns the [i]th direct subformula of [f]
      together with its polarity, given that [f]'s polarity is [p] *)

  let direct_subform_pol (p, f : pol * form) (i : int) =
    match f with
    | FConn (c, fs) ->
      let subp =
        match c, i with
        | `Imp, 0 | `Not, 0 -> opp p
        | `Equiv, _ -> Sup
        | _, _ -> p
      in
      let subf =
        try List.at fs i
        with Invalid_argument _ -> raise InvalidFormPath
      in
      subp, subf
    | FBind (_, _, _, subf) ->
      p, subf
    | _ -> raise InvalidFormPath
  

  (* [subform_pol (p, f) sub] returns the subformula of [f] at path [sub] together
     with its polarity, given that [f]'s polarity is [p] *)

  let subform_pol = List.fold_left direct_subform_pol


  (* [pol_of_gpath proof p] returns the polarity of the subformula
     at path [p] in [proof] *)

  let pol_of_gpath (proof : Proof.proof) (p : gpath) : pol =
    let _, target, (sub, _) = of_gpath proof p in
    let pol, form =
      match target with
      | `H (_, { h_form = f; _ }) -> Neg, f
      | `C f -> Pos, f
    in
    subform_pol (pol, form) sub |> fst

  (* -------------------------------------------------------------------- *)
  type asource = [
    | `Click of gpath
    | `DnD   of adnd
  ]

  and adnd = { source : gpath; destination : gpath option; }

  type osource = [
    | `Click of ipath
    | `DnD   of ipath * ipath
  ]

  let rebuild_path i =
    let rec aux l = function
      | 0 -> 0::l
      | i -> aux (1::l) (i-1)
    in List.rev (aux [] i)

  let rebuild_pathd l i =
    if i+1 = l then [1] else
      
    let rec aux = function
      | 0 -> []
      | i -> 0::(aux (i-1))
    in
    if i = 0 then (aux (l-1)) else
      (aux (l - i - 1))@[1]


  type pnode += TLink


  let invertible (kind : [`Left | `Right | `Forward]) (f : form) : bool =
    match kind with
    (* Right invertible *)
    | `Right -> begin match f with
      | FConn (c, _) -> begin match c with
        | `Imp | `Not | `Equiv -> true
        | _ -> false
        end
      | FBind (`Forall, _, _, _) -> true
      | _ -> false
      end
    (* Left invertible *)
    | `Left -> begin match f with
      | FConn (c, _) -> begin match c with
        | `And | `Or -> true
        | _ -> false
        end
      | FBind (`Exist, _, _, _) -> true
      | _ -> false
      end
    (* Forward invertible *)
    | `Forward -> begin match f with
      | FConn (c, _) -> begin match c with
        | `And -> true
        | _ -> false
        end
      | FBind _ -> true
      | _ -> false
      end


  (* [elim_units f] eliminates all occurrences of units
     in formula [f] using algebraic unit laws. *)

  let rec elim_units : form -> form = function

    (* Absorbing elements *)

    | FConn (`And, [_; FFalse])
    | FConn (`And, [FFalse; _])
    | FConn (`Not, [FTrue])
    | FBind (`Exist, _, _, FFalse) ->
      Form.f_false

    | FConn (`Or, [_; FTrue])
    | FConn (`Or, [FTrue; _])
    | FConn (`Imp, [_; FTrue])
    | FConn (`Imp, [FFalse; _])
    | FConn (`Not, [FFalse])
    | FBind (`Forall, _, _, FTrue) ->
      Form.f_true

    (* Neutral elements *)

<<<<<<< HEAD
    | FConn (`And, [f; FTrue])
    | FConn (`And, [FTrue; f])
    | FConn (`Or, [f; FFalse])
    | FConn (`Or, [FFalse; f])
    | FConn (`Imp, [FTrue; f])
    | FConn (`Equiv, [FTrue; f])
    | FConn (`Equiv, [f; FTrue]) ->
      elim_units f
    
    | FTrue | FFalse | FPred _ as f -> f
    | FConn (c, fs) as f ->
      let fs' = List.map elim_units fs in
      if fs = fs' then f else elim_units (FConn (c, fs'))
    | FBind (b, x, ty, f1) as f ->
      let f1' = elim_units f1 in
      if f1 = f1' then f else elim_units (FBind (b, x, ty, f1'))
  
  
  (* The [close_with_unit] tactic tries to close the goal either with
     the falsity elimination rule, or the truth introduction rule. *)
=======
          | FConn (`Not, [f1]), 1 ->
            let tgt = `H (Handle.fresh (), Proof.mk_hyp f1) in
            let subgoals = gen_subgoals tgt ([], Form.f_false) [] in
            tgt, subgoals, s

          (* Forall *)

          | FBind (`Forall, x, ty, f), 1 ->
            begin match List.pop_assoc x s with
            | s, Sbound (EVar (z, _)) ->
              let f = Form.Subst.f_apply1 (x, 0) (EVar (z, 0)) f in
              let tgt = `C f in
              let goal, ogoals = gen_subgoals tgt ([], f) [] in
              let goal = { goal with g_env = Vars.push goal.g_env (z, ty, None) } in
              tgt, (goal, ogoals), s
            | _ -> raise TacticNotApplicable
            end
          
          | _ -> raise TacticNotApplicable

        end
        in pbp (goal, ogoals @ new_ogoals) tgt sub s tgt' sub' s'
      in

      let left_inv_rules f src i sub s tgt' sub' s' =
        let tgt, (goal, new_ogoals), s = begin match f, i+1 with

          (* And *)

          | FConn (`And, [f1; f2]), 1 ->
            let tgt = `H (Handle.fresh (), Proof.mk_hyp f1 ~src) in
            let subgoals =  gen_subgoals tgt ([Some src, [f2]], goal.g_goal) [] in
            tgt, subgoals, s

          | FConn (`And, [f1; f2]), 2 ->
            let tgt = `H (Handle.fresh (), Proof.mk_hyp f2 ~src) in
            let subgoals = gen_subgoals tgt ([Some src, [f1]], goal.g_goal) [] in
            tgt, subgoals, s

          (* Or *)

          | FConn (`Or, [f1; f2]), 1 ->
            let tgt = `H (Handle.fresh (), Proof.mk_hyp f1 ~src) in
            let subgoals = gen_subgoals tgt ([], goal.g_goal) [[Some src, [f2]], goal.g_goal] in
            tgt, subgoals, s

          | FConn (`Or, [f1; f2]), 2 ->
            let tgt = `H (Handle.fresh (), Proof.mk_hyp f2 ~src) in
            let subgoals = gen_subgoals tgt ([], goal.g_goal) [[Some src, [f1]], goal.g_goal] in
            tgt, subgoals, s

          (* Forall *)

          | FBind (`Forall, x, _, f), 1 ->
            let s, item = List.pop_assoc x s in
            let tgt, subgoals =
              match item with
              | Sbound t -> 
                let f = Form.Subst.f_apply1 (x, 0) t f in
                let tgt = `H (Handle.fresh (), Proof.mk_hyp f ~src) in
                tgt, gen_subgoals tgt ([], goal.g_goal) []
              | Sflex -> failwith "cannot go through uninstantiated quantifiers"
            in
            tgt, subgoals, s

          (* Exists *)

          | FBind (`Exist, x, ty, f), 1 ->
            begin match List.pop_assoc x s with
            | s, Sbound (EVar (z, _)) ->
              let f = Form.Subst.f_apply1 (x, 0) (EVar (z, 0)) f in
              let tgt = `H (Handle.fresh (), Proof.mk_hyp f ~src) in
              let goal, ogoals = gen_subgoals tgt ([], goal.g_goal) [] in
              let goal = { goal with g_env = Vars.push goal.g_env (z, ty, None) } in
              tgt, (goal, ogoals), s
            | _ -> raise TacticNotApplicable
            end
          
          | _ -> raise TacticNotApplicable

        end
        in pbp (goal, ogoals @ new_ogoals) tgt sub s tgt' sub' s'
      in

      match tgt, sub, s, tgt', sub', s' with

      (* Axiom *)

      | _, [], _, _, [], _ -> List.rev ogoals

      (* Right invertible rules *)

      | tgt', sub', s', `C f, i :: sub, s
        when invertible Pos f ->
        right_inv_rules f i sub s tgt' sub' s'
>>>>>>> 20390027

  let close_with_unit : tactic =
    fun (proof, g_id as targ) ->

    let open Proof in

    let goal = byid proof g_id in

    (* Truth intro *)
    if goal.g_goal = FTrue then intro targ else

    (* Falsity elim *)
    Hyps.to_list goal.g_hyps
    |>
    List.find_map_opt
      (fun (hd, { h_form = f; _ }) ->
       if f = FFalse then Some (elim hd targ) else None)
    |>
    Option.default proof

  
  (** [dlink] stands for _d_eep link, and implements the deep interaction phase
      à la Chaudhuri for intuitionistic logic. *)
  
  let dlink src s_src dst s_dst : tactic =
    fun (proof, g_id) ->

    let open Form in
    let open Proof in

    let { g_pregoal = goal; _ }, top_src, (sub_src, _) = of_ipath proof src in
    let _, top_dst, (sub_dst, _) = of_ipath proof dst in

    let top_src_f = form_of_item top_src in
    let top_dst_f = form_of_item top_dst in

    (** [wf_term t] returns [true] if all variables in the term [t]
        are bound either in the environment [goal.g_env], or by a quantifier
        of [src] or [dst], or as a fresh renaming in [s1] or [s2]. *)
    let wf_term t s1 s2 =
      List.for_all begin fun x ->
        let bound_in_subst =
          List.exists begin fun (_, tag) ->
            match tag with
            | Sbound (EVar y) -> x = y
            | _ -> false
          end
        in
        Vars.exists goal.g_env x ||
        is_bound x top_src_f || is_bound x top_dst_f ||
        bound_in_subst s1 || bound_in_subst s2
      end
      (e_vars t)
    in

    let rec backward (s1 : subst) (s2 : subst) : (form * int list) * (form * int list) -> form = function

      (** End rules *)

<<<<<<< HEAD
      | (h, []), (c, []) ->      
        begin match h, c with
        
        (* lnpid *)
        | _ when h = c -> f_true
        | FPred (c1, ts1), FPred (c2, ts2) when c1 = c2 ->
          List.fold_left2
            (fun f t1 t2 -> f_and f (FPred ("EQ", [t1; t2])))
            f_true ts1 ts2
        
        (* unlnp *)
        | _ -> f_imp h c
=======
          | FBind (`Exist, x, _, f), 1 ->
            let s, item = List.pop_assoc x s in
            let tgt, subgoals =
              match item with
              | Sbound t -> 
                let f = Form.Subst.f_apply1 (x, 0) t f in
                let tgt = `C f in
                tgt, gen_subgoals tgt ([], f) []
              | Sflex -> failwith "cannot go through uninstanciated quantifiers"
            in
            tgt, subgoals, s
          
          | _ -> raise TacticNotApplicable
>>>>>>> 20390027

        end

      (** Left interaction rules *)

      (* lnplc1 *)
      | (FConn (`And, [f1; _]), 0 :: sub), (_, _ as c) ->
        backward s1 s2 ((f1, sub), c)

      (* lnplc2 *)
      | (FConn (`And, [_; f2]), 1 :: sub), (_, _ as c) ->
        backward s1 s2 ((f2, sub), c)

      (* lnpld1 *)
      | (FConn (`Or, [f1; f2]), 0 :: sub), (f, _ as c) ->
        f_and (backward s1 s2 ((f1, sub), c)) (f_imp f2 f)
      
      (* lnpld2 *)
      | (FConn (`Or, [f1; f2]), 1 :: sub), (f, _ as c) ->
        f_and (f_imp f1 f) (backward s1 s2 ((f2, sub), c))

      (* lnpli2 *)
      | (FConn (`Imp, [f1; f2]), 1 :: sub), (f, _ as c)
        when not (invertible `Right f) ->
        f_and f1 (backward s1 s2 ((f2, sub), c))

      (* lnple1 *)
      | (FConn (`Equiv, [f1; f2]), 0 :: sub), (f, _ as c)
        when not (invertible `Right f) ->
        f_and f2 (backward s1 s2 ((f1, sub), c))

      (* lnple2 *)
      | (FConn (`Equiv, [f1; f2]), 1 :: sub), (f, _ as c)
        when not (invertible `Right f) ->
        f_and f1 (backward s1 s2 ((f2, sub), c))
      
      (* lnplex *)
      | (FBind (`Exist, x, ty, f1), 0 :: sub), c ->
        begin match List.pop_assoc x s1 with
        | s1, Sbound (EVar (y, _)) ->
          let f1 = f_subst (x, 0) (EVar (y, 0)) f1 in
          FBind (`Forall, y, ty, backward s1 s2 ((f1, sub), c))
        | _ -> raise TacticNotApplicable
        end

      (* lnplfa *)
      | (FBind (`Forall, x, ty, f1), 0 :: sub), (f, _ as c)
        when not (invertible `Right f) &&
        match List.pop_assoc x s1 with
        | _, Sbound e -> wf_term e s1 s2
        | _, Sflex -> true
        ->
        let s1, t = List.pop_assoc x s1 in
        begin match t with
        | Sbound e ->
          let f1 = f_subst (x, 0) e f1 in
          backward s1 s2 ((f1, sub), c)
        | Sflex ->
          let y, f1 =
            let fvf = free_vars f in
            if List.mem x fvf then
              let y = fresh_var ~basename:x (free_vars f1 @ fvf) in
              y, f_subst (x, 0) (EVar (y, 0)) f1
            else x, f1
          in
          FBind (`Exist, y, ty, backward s1 s2 ((f1, sub), c))
        end
        
      (** Right interaction rules *)

      (* lnprc1 *)
      | (f, _ as h), (FConn (`And, [f1; f2]), 0 :: sub)
        when not (invertible `Left f) ->
        f_and (backward s1 s2 (h, (f1, sub))) f2

      (* lnprc2 *)
      | (f, _ as h), (FConn (`And, [f1; f2]), 1 :: sub)
        when not (invertible `Left f) ->
        f_and f1 (backward s1 s2 (h, (f2, sub)))

      (* lnprd1 *)
      | (f, _ as h), (FConn (`Or, [f1; f2]), 0 :: sub)
        when not (invertible `Left f) ->
        f_or (backward s1 s2 (h, (f1, sub))) f2

      (* lnprd2 *)
      | (f, _ as h), (FConn (`Or, [f1; f2]), 1 :: sub)
        when not (invertible `Left f) ->
        f_or f1 (backward s1 s2 (h, (f2, sub)))

      (* lnpri1 *)
      | h, (FConn (`Imp, [f1; f2]), 0 :: sub) ->
        f_imp (forward s1 s2 (h, (f1, sub))) f2

      (* lnpri2 *)
      | h, (FConn (`Imp, [f1; f2]), 1 :: sub) ->
        f_imp f1 (backward s1 s2 (h, (f2, sub)))

      (* lnprn1 *)
      | h, (FConn (`Not, [f1]), 0 :: sub) ->
        f_not (forward s1 s2 ((h, (f1, sub))))

      (* lnpre1 *)
      | h, (FConn (`Equiv, [f1; f2]), 0 :: sub) ->
        f_and
          (f_imp (forward s1 s2 (h, (f1, sub))) f2)
          (f_imp f2 (backward s1 s2 (h, (f1, sub))))

      (* lnpre2 *)
      | h, (FConn (`Equiv, [f1; f2]), 1 :: sub) ->
        f_and
          (f_imp f1 (backward s1 s2 (h, (f2, sub))))
          (f_imp (forward s1 s2 (h, (f2, sub))) f1)

      (* lnprex *)
      | (f, _ as h), (FBind (`Exist, x, ty, f1), 0 :: sub)
        when not (invertible `Left f) &&
        match List.pop_assoc x s2 with
        | _, Sbound e -> wf_term e s1 s2
        | _, Sflex -> true
        ->
        let s2, t = List.pop_assoc x s2 in
        begin match t with
        | Sbound e ->
          let f1 = f_subst (x, 0) e f1 in
          backward s1 s2 (h, (f1, sub))
        | Sflex ->
          let y, f1 =
            let fvf = free_vars f in
            if List.mem x fvf then
              let y = fresh_var ~basename:x (free_vars f1 @ fvf) in
              y, f_subst (x, 0) (EVar (y, 0)) f1
            else x, f1
          in
          FBind (`Exist, y, ty, backward s1 s2 (h, (f1, sub)))
        end

      (* lnprfa *)
      | h, (FBind (`Forall, x, ty, f1), 0 :: sub) ->
        begin match List.pop_assoc x s2 with
        | s2, Sbound (EVar (y, _)) ->
          let f1 = f_subst (x, 0) (EVar (y, 0)) f1 in
          FBind (`Forall, y, ty, backward s1 s2 (h, (f1, sub)))
        | _ -> raise TacticNotApplicable
        end
      
      | _ -> raise TacticNotApplicable

    and forward (s1 : subst) (s2 : subst) : (form * int list) * (form * int list) -> form = function

      (** End rules *)

      | (h, []), (h', []) ->

        if h = h'
        
        (* lnnid *)
        then h

        (* unlnn *)
        else f_and h h'

      (** Interaction rules *)

      (* lnnc1 *)
      | h, (FConn (`And, [f1; f2]), 0 :: sub) ->
        f_and (forward s1 s2 (h, (f1, sub))) f2

      (* lnnc2 *)
      | h, (FConn (`And, [f1; f2]), 1 :: sub) ->
        f_and f1 (forward s1 s2 (h, (f2, sub)))

      (* lnnd1 *)
      | (f, _ as h), (FConn (`Or, [f1; f2]), 0 :: sub)
        when not (invertible `Forward f) ->
        f_or (forward s1 s2 (h, (f1, sub))) f2

      (* lnnd2 *)
      | (f, _ as h), (FConn (`Or, [f1; f2]), 1 :: sub)
        when not (invertible `Forward f) ->
        f_or f1 (forward s1 s2 (h, (f2, sub)))

      (* lnni1 *)
      | (f, _ as h), (FConn (`Imp, [f1; f2]), 0 :: sub)
        when not (invertible `Forward f) ->
        f_imp (backward s1 s2 (h, (f1, sub))) f2

      (* lnni2 *)
      | (f, _ as h), (FConn (`Imp, [f1; f2]), 1 :: sub)
        when not (invertible `Forward f) ->
        f_imp f1 (forward s1 s2 (h, (f2, sub)))

      (* lnnn1 *)
      | (f, _ as h), (FConn (`Not, [f1]), 0 :: sub)
        when not (invertible `Forward f) ->
        f_not (backward s1 s2 (h, (f1, sub)))

      (* lnne1 *)
      | (f, _ as h), (FConn (`Equiv, [f1; f2]), 0 :: sub)
        when not (invertible `Forward f) ->
        f_imp (backward s1 s2 (h, (f1, sub))) f2

      (* lnne2 *)
      | (f, _ as h), (FConn (`Equiv, [f1; f2]), 1 :: sub)
        when not (invertible `Forward f) ->
        f_imp (backward s1 s2 (h, (f2, sub))) f1
      
      (* lnnex *)
      | (f, _ as h), (FBind (`Exist, x, ty, f1), 0 :: sub) ->
        let y, f1 =
          let fvf = free_vars f in
          if List.mem x fvf then
            let y = fresh_var ~basename:x (free_vars f1 @ fvf) in
            y, f_subst (x, 0) (EVar (y, 0)) f1
          else x, f1
        in
        FBind (`Exist, y, ty, forward s1 s2 (h, (f1, sub)))
      
      (* lnnfa *)
      | (f, _ as h), (FBind (`Forall, x, ty, f1), 0 :: sub)
        when not (invertible `Forward f) &&
        match List.pop_assoc x s2 with
        | _, Sbound e -> wf_term e s1 s2
        | _, Sflex -> true
        ->
        let s2, t = List.pop_assoc x s2 in
        begin match t with
        | Sbound e ->
          let f1 = f_subst (x, 0) e f1 in
          forward s1 s2 (h, (f1, sub))
        | Sflex ->
          let y, f1 =
            let fvf = free_vars f in
            if List.mem x fvf then
              let y = fresh_var ~basename:x (free_vars f1 @ fvf) in
              y, f_subst (x, 0) (EVar (y, 0)) f1
            else x, f1
          in
          FBind (`Exist, y, ty, forward s1 s2 (h, (f1, sub)))
        end
        
      (* lnncomm *)
      | h, h' -> forward s2 s1 (h', h)
    in

    let subgoal = match (top_src, sub_src, s_src), (top_dst, sub_dst, s_dst) with
      | (`H (hid, { h_form = h; _ }), subh, sh), (`C c, subc, sc)
      | (`C c, subc, sc), (`H (hid, { h_form = h; _ }), subh, sh) ->
        [[Some hid, []], backward sh sc ((h, subh), (c, subc)) |> elim_units]
      
      | (`H (hid, { h_form = h; _ }), subh, s), (`H (hid', { h_form = h'; _ }), subh', s') ->
        [[Some hid, []; Some hid', [forward s s' ((h, subh), (h', subh')) |> elim_units]], goal.g_goal]
      
      | _ -> raise TacticNotApplicable
    in

    sprogress ~clear:false proof g_id TLink subgoal
    |>
    fun pr -> close_with_unit (pr, List.hd (opened pr))
  

  (** [subs f] returns all the paths leading to a subformula in [f]. *)

  let subs (f : form) : (int list) list =
    let rec aux sub = function
      | FConn (_, fs) ->
        fs |> List.mapi (fun i f ->
                let sub = sub @ [i] in
                sub :: aux sub f)
           |> List.concat
      | FBind (_, _, _, f) ->
        let sub = sub @ [0] in
        sub :: aux sub f
      | _ -> [[]]
    in aux [] f


  (** [search_match env (p1, f1) (p2, f2)] returns the list of pairs of paths that lead
      to unifiable subformulas of [f1] and [f2] of opposite polarities, together with
      the associated substitutions generated by unification. *)

  let search_match env (p1, f1) (p2, f2)
    : (int list * Form.Subst.subst * int list * Form.Subst.subst) list =

    let module Deps = struct
      include Graph.Persistent.Digraph.Concrete(Name)

      let subst (deps : t) (s : _ list) : t =
        (* For each item [x := e] in the substitution *)
        List.fold_left begin fun deps (x, tag) ->
          let fvs = match tag with
            | Sbound e -> Form.e_vars e
            | Sflex -> []
          in
          (* For each variable [y] depending on [x] *)
          try fold_succ begin fun y deps ->
            (* For each variable [z] occurring in [e] *)
            List.fold_left begin fun deps (z, _) ->
                (* Add an edge stating that [y] depends on [z] *)
                add_edge deps z y
              end deps fvs
            end deps x deps
          with Invalid_argument _ -> deps
        end deps s
    end in
    let module TraverseDeps = Graph.Traverse.Dfs(Deps) in
    let acyclic = not <<| TraverseDeps.has_cycle in

    let module Env = struct
      (* While traversing formulas in search for targets to unify, we need to
         record and update multiple informations handling the first-order content
         of the proof. We do so with a tuple of the form
           
           [(deps, rnm, env, s)]
           
         where:

         - [deps] is a directed graph recording the dependency relation between
           existential and eigenvariables, in the same spirit of the dependency
           relation of expansion trees.

         - [rnm] is an association list, where each item [(z, x)] maps a fresh name
           [z] to the variable [x] it renames. Indeed, to avoid name clashes between
           bound variables of [f1] and [f2] during unification, we give them temporary
           fresh names, which are reverted to the original names with [rnm] when
           producing the final substitution for each formula.
          
         - [env] is (a copy of) the goal's environment, used to compute fresh
           names for eigenvariables that will be introduced by the [link] tactic.
          
         - [s] is the substitution that will be fed to unification, in which we
           record existential variables in [Sflex] entries, as well as the fresh
           eigenvariables in [Sbound] entries together with their original names.
      *)
      type t = Deps.t * (name * name) list * env * (name * sitem) list
    end in
    let module State = Monad.State(Env) in

    let rec traverse (p, f) i : (pol * form) State.t =
      let open State in
      match p, f with

      | Pos, FBind (`Forall, x, ty, f)
      | Neg, FBind (`Exist, x, ty, f) ->

        get >>= fun (deps, rnm, env, s) ->
        let y, env = Vars.bind env (x, ty) in
        let exs = List.filter_map
          (function (x, Sflex) -> Some x | _ -> None) s
        in
        let deps = List.fold_left
          (fun deps x -> Deps.add_edge deps x y)
          deps exs
        in
        let z = EVars.fresh () in
        let rnm = (z, x) :: rnm in
        let s = (z, Sbound (EVar (y, 0))) :: s in
        put (deps, rnm, env, s) >>= fun _ ->
        return (p, Form.Subst.f_apply1 (x, 0) (EVar (y, 0)) f)

      | Neg, FBind (`Forall, x, _, f)
      | Pos, FBind (`Exist, x, _, f) ->

        get >>= fun (deps, rnm, env, s) ->
        let z = EVars.fresh () in
        let rnm = (z, x) :: rnm in
        let s = (z, Sflex) :: s in
        put (deps, rnm, env, s) >>= fun _ ->
        return (p, Form.Subst.f_apply1 (x, 0) (EVar (z, 0)) f)

      | _ -> return (direct_subform_pol (p, f) i)
    in

    let traverse = State.fold traverse in

    let open Monad.List in

    subs f1 >>= fun sub1 ->
    subs f2 >>= fun sub2 ->

    let deps, sp1, sf1, rnm1, s1, sp2, sf2, rnm2, s2 =
      let open State in
      run begin
        traverse (p1, f1) sub1 >>= fun (sp1, sf1) ->
        get >>= fun (deps, rnm1, env, s1) ->
        put (deps, [], env, []) >>= fun _ ->

        traverse (p2, f2) sub2 >>= fun (sp2, sf2) ->
        get >>= fun (deps, rnm2, _, s2) ->

        return (deps, sp1, sf1, rnm1, s1, sp2, sf2, rnm2, s2)
      end
      (Deps.empty, [], env, [])
    in

<<<<<<< HEAD
    match sp1, sp2 with
    | Pos, Neg | Neg, Pos | Sup, _ | _, Sup ->
      begin match Form.f_unify Fo.Env.empty (s1 @ s2) [sf1, sf2] with
      | Some s when acyclic (Deps.subst deps s) ->
=======
    if sp1 <> sp2 then
      match Form.f_unify Fo.Env.empty (Form.Subst.oflist (s1 @ s2)) [sf1, sf2] with
      | Some s when acyclic (Deps.subst deps (Form.Subst.aslist s)) ->
        let s = Form.Subst.aslist s in
>>>>>>> 20390027
        let s1, s2 = List.split_at (List.length s1) s in
        let rename exs = List.map (fun (x, tag) ->
          Option.default x (List.assoc_opt x exs), tag)
        in return (
<<<<<<< HEAD
          sub1, s1 |> rename rnm1 |> List.rev,
          sub2, s2 |> rename rnm2 |> List.rev)
      (* | _ -> return (sub1, [], sub2, []) *)
=======
          sub1, Form.Subst.oflist (s1 |> rename rnm1 |> List.rev),
          sub2, Form.Subst.oflist (s2 |> rename rnm2 |> List.rev))
>>>>>>> 20390027
      | _ -> zero
      end
    | _ -> zero


  let dnd_actions src dsts (proof : Proof.proof) =
    let src = ipath_of_gpath src in
    let Proof.{ g_id; g_pregoal}, _, (sub_src, f_src) = of_ipath proof src in

    let for_destination dst =
      let dst = ipath_of_gpath dst in
      let Proof.{ g_id = g_id'; _}, _, (sub_dst, f_dst) = of_ipath proof dst in
  
      if not (Handle.eq g_id g_id') then [] else
      
      let pol_src = pol_of_gpath proof (`P src) in
      let pol_dst = pol_of_gpath proof (`P dst) in

      let targets =
        search_match g_pregoal.g_env (pol_src, f_src) (pol_dst, f_dst) |>
        List.map (fun (sub1, s1, sub2, s2) ->
          mk_ipath ~ctxt:src.ctxt ~sub:(sub_src @ sub1) src.root, s1,
          mk_ipath ~ctxt:dst.ctxt ~sub:(sub_dst @ sub2) dst.root, s2)
      in

      List.map (fun (src, s_src, tgt, s_tgt) ->
        "Link", [src; tgt], `DnD (src, tgt), (g_id, `Link (src, s_src, tgt, s_tgt)))
        targets
    in
    match dsts with
    | None ->
      (* Get the list of hypotheses handles *)
      let dsts = Proof.Hyps.ids g_pregoal.Proof.g_hyps in
      (* Create a list of paths to each hypothesis *)
      let dsts =
        List.map
          (fun id -> mk_ipath (Handle.toint g_id) ~ctxt:(Handle.toint id))
          dsts
      in
      (* Add a path to the conclusion *)
      let dsts = mk_ipath (Handle.toint g_id) :: dsts in
      let dsts = List.map (fun p -> `P p) dsts in
      (* Remove [src] from the list of paths *)
      let dsts = List.remove dsts (`P src) in
      (* Get the possible actions for each formula in the goal,
         that is the hypotheses and the conclusion *)
      List.flatten (List.map for_destination dsts)

    | Some dst ->
      for_destination dst
      
  let actions (proof : Proof.proof) (p : asource)
      : (string * ipath list * osource * action) list
  =
    match p with
      | `Click p -> begin
          let Proof.{ g_id = hd; g_pregoal = _goal}, target, (_fs, _subf) =
            of_gpath proof p
          in
          match target with
          | `C _ -> begin
              let iv = ivariants (proof, hd) in
              let bv = List.length iv <= 1 in
              List.mapi
                (fun i x ->
                  let hg = mk_ipath (Handle.toint hd) 
                    ~sub:(if bv 
                          then [] 
                          else rebuild_pathd (List.length iv) i)
                  in
                  (x, [hg], `Click hg, (hd, `Intro i)))
                iv
            end 

          | `H (rp, _) ->
            let hg = mk_ipath (Handle.toint hd) ~ctxt:(Handle.toint rp) in
            ["Elim", [hg], `Click hg, (hd, `Elim rp)]
        end

      | `DnD { source = src; destination = dsts; } ->
        dnd_actions src dsts proof 

  
  let apply (proof : Proof.proof) ((hd, a) : action) =
    match a with
    | `Intro variant ->
        intro ~variant:(variant, None) (proof, hd)
    | `Elim subhd ->
        elim subhd (proof, hd)
    | `DisjDrop (subhd, fl) ->
        or_drop subhd (proof, hd) (List.map (fun x -> [Some hd, []],x) fl)
    | `ConjDrop subhd ->
        and_drop subhd (proof, hd)    
    | `Forward (src, dst, p, s) ->
        forward (src, dst, p, s) (proof, hd)
    | `Link (src, s, dst, s') ->
<<<<<<< HEAD
        dlink src s dst s' (proof, hd)
=======
        link src (Form.Subst.aslist s) dst (Form.Subst.aslist s') proof
>>>>>>> 20390027
end<|MERGE_RESOLUTION|>--- conflicted
+++ resolved
@@ -817,37 +817,6 @@
   type pnode += TLink
 
 
-  let invertible (kind : [`Left | `Right | `Forward]) (f : form) : bool =
-    match kind with
-    (* Right invertible *)
-    | `Right -> begin match f with
-      | FConn (c, _) -> begin match c with
-        | `Imp | `Not | `Equiv -> true
-        | _ -> false
-        end
-      | FBind (`Forall, _, _, _) -> true
-      | _ -> false
-      end
-    (* Left invertible *)
-    | `Left -> begin match f with
-      | FConn (c, _) -> begin match c with
-        | `And | `Or -> true
-        | _ -> false
-        end
-      | FBind (`Exist, _, _, _) -> true
-      | _ -> false
-      end
-    (* Forward invertible *)
-    | `Forward -> begin match f with
-      | FConn (c, _) -> begin match c with
-        | `And -> true
-        | _ -> false
-        end
-      | FBind _ -> true
-      | _ -> false
-      end
-
-
   (* [elim_units f] eliminates all occurrences of units
      in formula [f] using algebraic unit laws. *)
 
@@ -871,7 +840,6 @@
 
     (* Neutral elements *)
 
-<<<<<<< HEAD
     | FConn (`And, [f; FTrue])
     | FConn (`And, [FTrue; f])
     | FConn (`Or, [f; FFalse])
@@ -892,7 +860,108 @@
   
   (* The [close_with_unit] tactic tries to close the goal either with
      the falsity elimination rule, or the truth introduction rule. *)
-=======
+
+  let close_with_unit : tactic =
+    fun (proof, g_id as targ) ->
+
+    let open Proof in
+
+    let goal = byid proof g_id in
+
+    (* Truth intro *)
+    if goal.g_goal = FTrue then intro targ else
+
+    (* Falsity elim *)
+    Hyps.to_list goal.g_hyps
+    |>
+    List.find_map_opt
+      (fun (hd, { h_form = f; _ }) ->
+       if f = FFalse then Some (elim hd targ) else None)
+    |>
+    Option.default proof
+
+
+  (** [link] is the equivalent of Proof by Pointing's [finger_tac], but using the
+  interaction rules specific to subformula linking. *)
+
+  let link src (s_src : Form.Subst.subst) dst (s_dst : Form.Subst.subst) : tactic =
+    fun (proof, hd) ->
+
+    assert (src.ctxt <> dst.ctxt);
+
+    let s_src = Form.Subst.aslist s_src in
+    let s_dst = Form.Subst.aslist s_dst in
+    
+    let goal = Proof.byid proof hd in
+    let _, top_src, (sub_src, _) = of_ipath proof src in
+    let _, top_dst, (sub_dst, _) = of_ipath proof dst in
+
+    let rec pbp (goal, ogoals) tgt sub s tgt' sub' s' =
+
+      let gen_subgoals target sub_goal sub_ogoals =
+        let ogoals = Proof.sgprogress goal sub_ogoals in
+        let goal =
+          let goal = List.hd (Proof.sgprogress goal [sub_goal]) in
+          match target with
+          | `H (uid, hyp) ->
+            { goal with g_hyps = Proof.Hyps.add goal.g_hyps uid hyp }
+          | _ -> goal
+        in
+        (goal, ogoals)
+      in
+
+      let invertible (pol : pol) (f : form) : bool =
+        match pol with
+        (* Right invertible *)
+        | Pos -> begin match f with
+          | FConn (c, _) -> begin match c with
+            | `And | `Imp | `Not -> true
+            | _ -> false
+            end
+          | FBind (`Forall, _, _, _) -> true
+          | _ -> false
+          end
+        (* Left invertible *)
+        | Neg -> begin match f with
+          | FConn (c, _) -> begin match c with
+            | `And | `Or -> true
+            | _ -> false
+            end
+          | FBind _ -> true
+          | _ -> false
+          end
+        | Sup -> assert false
+      in
+
+      let right_inv_rules f i sub s tgt' sub' s' =
+        let tgt, (goal, new_ogoals), s = begin match f, i+1 with
+
+          (* And *)
+
+          | FConn (`And, [f1; f2]), 1 ->
+            let tgt = `C f1 in
+            let subgoals = gen_subgoals tgt ([], f1) [[], f2] in
+            tgt, subgoals, s
+
+          | FConn (`And, [f1; f2]), 2 ->
+            let tgt = `C f2 in
+            let subgoals = gen_subgoals tgt ([], f2) [[], f1] in
+            tgt, subgoals, s
+
+          (* Imp *)
+
+          | FConn (`Imp, [f1; f2]), 1 ->
+            let tgt = `H (Handle.fresh (), Proof.mk_hyp f1) in
+            let subgoals = gen_subgoals tgt ([], f2) [] in
+            tgt, subgoals, s
+
+          | FConn (`Imp, [f1; f2]), 2 ->
+            let tgt = `C f2 in
+            let subgoals = gen_subgoals tgt ([None, [f1]], f2) [] in
+            tgt, subgoals, s
+
+          (* Not *)
+
           | FConn (`Not, [f1]), 1 ->
             let tgt = `H (Handle.fresh (), Proof.mk_hyp f1) in
             let subgoals = gen_subgoals tgt ([], Form.f_false) [] in
@@ -988,26 +1057,113 @@
       | tgt', sub', s', `C f, i :: sub, s
         when invertible Pos f ->
         right_inv_rules f i sub s tgt' sub' s'
->>>>>>> 20390027
-
-  let close_with_unit : tactic =
-    fun (proof, g_id as targ) ->
-
-    let open Proof in
-
-    let goal = byid proof g_id in
-
-    (* Truth intro *)
-    if goal.g_goal = FTrue then intro targ else
-
-    (* Falsity elim *)
-    Hyps.to_list goal.g_hyps
-    |>
-    List.find_map_opt
-      (fun (hd, { h_form = f; _ }) ->
-       if f = FFalse then Some (elim hd targ) else None)
-    |>
-    Option.default proof
+
+      | `C f, i :: sub, s, tgt', sub', s'
+        when invertible Pos f ->
+        right_inv_rules f i sub s tgt' sub' s'
+
+      (* Left invertible rules *)
+
+      | tgt', sub', s', `H (src, Proof.{ h_form = f; _ }), i :: sub, s
+        when invertible Neg f ->
+        left_inv_rules f src i sub s tgt' sub' s'
+
+      | `H (src, Proof.{ h_form = f; _ }), i :: sub, s, tgt', sub', s'
+        when invertible Neg f ->
+        left_inv_rules f src i sub s tgt' sub' s'
+
+      (* Right non-invertible rules *)
+
+      | tgt', sub', s', `C f, i :: sub, s
+      | `C f, i :: sub, s, tgt', sub', s' ->
+
+        let tgt, (goal, new_ogoals), s = begin match f, i+1 with
+
+          (* Or *)
+
+          | FConn (`Or, [f1; _]), 1 ->
+            let tgt = `C f1 in
+            let subgoals = gen_subgoals tgt ([], f1) [] in
+            tgt, subgoals, s
+
+          | FConn (`Or, [_; f2]), 2 ->
+            let tgt = `C f2 in
+            let subgoals = gen_subgoals tgt ([], f2) [] in
+            tgt, subgoals, s
+
+          (* Exists *)
+
+          | FBind (`Exist, x, _, f), 1 ->
+            let s, item = List.pop_assoc x s in
+            let tgt, subgoals =
+              match item with
+              | Sbound t -> 
+                let f = Form.Subst.f_apply1 (x, 0) t f in
+                let tgt = `C f in
+                tgt, gen_subgoals tgt ([], f) []
+              | Sflex -> failwith "cannot go through uninstanciated quantifiers"
+            in
+            tgt, subgoals, s
+          
+          | _ -> raise TacticNotApplicable
+
+        end
+        in pbp (goal, ogoals @ new_ogoals) tgt sub s tgt' sub' s'
+
+      (* Left non-invertible rules *)
+
+      | tgt', sub', s', `H (src, Proof.{ h_form = f; _ }), i :: sub, s
+      | `H (src, Proof.{ h_form = f; _ }), i :: sub, s, tgt', sub', s' ->
+
+        let tgt, (goal, new_ogoals), s = begin match tgt' with
+
+          (* Hypothesis vs. Conclusion *)
+
+          | `C _ -> begin match f, i+1 with
+
+            (* Imp *)
+
+            | FConn (`Imp, [f1; f2]), 2 ->
+              let tgt = `H (Handle.fresh (), Proof.mk_hyp f2 ~src) in
+              let subgoals = gen_subgoals tgt ([], goal.g_goal) [[], f1] in
+              tgt, subgoals, s
+
+            | _ -> raise TacticNotApplicable
+
+            end
+
+          (* Hypothesis vs. Hypothesis *)
+
+          | `H _ -> begin match f, i+1 with
+
+            (* Imp *)
+
+            | FConn (`Imp, [f1; f2]), 1 ->
+              let tgt = `C f1 in
+              let subgoals = gen_subgoals tgt ([], f1) [[Some src, [f2]], goal.g_goal] in
+              tgt, subgoals, s
+
+            | FConn (`Imp, [f1; f2]), 2 ->
+              let tgt = `H (Handle.fresh (), Proof.mk_hyp f2 ~src) in
+              let subgoals = gen_subgoals tgt ([], goal.g_goal) [[], f1] in
+              tgt, subgoals, s
+
+            (* Not *)
+
+            | FConn (`Not, [f1]), 1 ->
+              let tgt = `C f1 in
+              let subgoals = gen_subgoals tgt ([], f1) [] in
+              tgt, subgoals, s
+            
+            | _ -> raise TacticNotApplicable
+
+            end
+          end
+        in pbp (goal, ogoals @ new_ogoals) tgt sub s tgt' sub' s'
+    in
+
+    let subgoals = pbp (goal, []) top_src sub_src s_src top_dst sub_dst s_dst in
+    Proof.xprogress proof hd TLink subgoals
 
   
   (** [dlink] stands for _d_eep link, and implements the deep interaction phase
@@ -1044,11 +1200,42 @@
       (e_vars t)
     in
 
-    let rec backward (s1 : subst) (s2 : subst) : (form * int list) * (form * int list) -> form = function
+    let invertible (kind : [`Left | `Right | `Forward]) (f : form) : bool =
+      match kind with
+      (* Right invertible *)
+      | `Right -> begin match f with
+        | FConn (c, _) -> begin match c with
+          | `Imp | `Not | `Equiv -> true
+          | _ -> false
+          end
+        | FBind (`Forall, _, _, _) -> true
+        | _ -> false
+        end
+      (* Left invertible *)
+      | `Left -> begin match f with
+        | FConn (c, _) -> begin match c with
+          | `And | `Or -> true
+          | _ -> false
+          end
+        | FBind (`Exist, _, _, _) -> true
+        | _ -> false
+        end
+      (* Forward invertible *)
+      | `Forward -> begin match f with
+        | FConn (c, _) -> begin match c with
+          | `And -> true
+          | _ -> false
+          end
+        | FBind _ -> true
+        | _ -> false
+        end
+    in
+
+    let rec backward (s1 : Subst.subst) (s2 : Subst.subst) :
+      (form * int list) * (form * int list) -> form = function
 
       (** End rules *)
 
-<<<<<<< HEAD
       | (h, []), (c, []) ->      
         begin match h, c with
         
@@ -1061,21 +1248,6 @@
         
         (* unlnp *)
         | _ -> f_imp h c
-=======
-          | FBind (`Exist, x, _, f), 1 ->
-            let s, item = List.pop_assoc x s in
-            let tgt, subgoals =
-              match item with
-              | Sbound t -> 
-                let f = Form.Subst.f_apply1 (x, 0) t f in
-                let tgt = `C f in
-                tgt, gen_subgoals tgt ([], f) []
-              | Sflex -> failwith "cannot go through uninstanciated quantifiers"
-            in
-            tgt, subgoals, s
-          
-          | _ -> raise TacticNotApplicable
->>>>>>> 20390027
 
         end
 
@@ -1114,34 +1286,34 @@
       
       (* lnplex *)
       | (FBind (`Exist, x, ty, f1), 0 :: sub), c ->
-        begin match List.pop_assoc x s1 with
+        begin match List.pop_assoc x (Subst.aslist s1) with
         | s1, Sbound (EVar (y, _)) ->
-          let f1 = f_subst (x, 0) (EVar (y, 0)) f1 in
-          FBind (`Forall, y, ty, backward s1 s2 ((f1, sub), c))
+          let f1 = Subst.f_apply1 (x, 0) (EVar (y, 0)) f1 in
+          FBind (`Forall, y, ty, backward (Subst.oflist s1) s2 ((f1, sub), c))
         | _ -> raise TacticNotApplicable
         end
 
       (* lnplfa *)
       | (FBind (`Forall, x, ty, f1), 0 :: sub), (f, _ as c)
         when not (invertible `Right f) &&
-        match List.pop_assoc x s1 with
-        | _, Sbound e -> wf_term e s1 s2
+        match List.pop_assoc x (Subst.aslist s1) with
+        | _, Sbound e -> wf_term e (Subst.aslist s1) (Subst.aslist s2)
         | _, Sflex -> true
         ->
-        let s1, t = List.pop_assoc x s1 in
+        let s1, t = List.pop_assoc x (Subst.aslist s1) in
         begin match t with
         | Sbound e ->
-          let f1 = f_subst (x, 0) e f1 in
-          backward s1 s2 ((f1, sub), c)
+          let f1 = Subst.f_apply1 (x, 0) e f1 in
+          backward (Subst.oflist s1) s2 ((f1, sub), c)
         | Sflex ->
           let y, f1 =
             let fvf = free_vars f in
             if List.mem x fvf then
               let y = fresh_var ~basename:x (free_vars f1 @ fvf) in
-              y, f_subst (x, 0) (EVar (y, 0)) f1
+              y, Subst.f_apply1 (x, 0) (EVar (y, 0)) f1
             else x, f1
           in
-          FBind (`Exist, y, ty, backward s1 s2 ((f1, sub), c))
+          FBind (`Exist, y, ty, backward (Subst.oflist s1) s2 ((f1, sub), c))
         end
         
       (** Right interaction rules *)
@@ -1193,38 +1365,38 @@
       (* lnprex *)
       | (f, _ as h), (FBind (`Exist, x, ty, f1), 0 :: sub)
         when not (invertible `Left f) &&
-        match List.pop_assoc x s2 with
-        | _, Sbound e -> wf_term e s1 s2
+        match List.pop_assoc x (Subst.aslist s2) with
+        | _, Sbound e -> wf_term e (Subst.aslist s1) (Subst.aslist s2)
         | _, Sflex -> true
         ->
-        let s2, t = List.pop_assoc x s2 in
+        let s2, t = List.pop_assoc x (Subst.aslist s2) in
         begin match t with
         | Sbound e ->
-          let f1 = f_subst (x, 0) e f1 in
-          backward s1 s2 (h, (f1, sub))
+          let f1 = Subst.f_apply1 (x, 0) e f1 in
+          backward s1 (Subst.oflist s2) (h, (f1, sub))
         | Sflex ->
           let y, f1 =
             let fvf = free_vars f in
             if List.mem x fvf then
               let y = fresh_var ~basename:x (free_vars f1 @ fvf) in
-              y, f_subst (x, 0) (EVar (y, 0)) f1
+              y, Subst.f_apply1 (x, 0) (EVar (y, 0)) f1
             else x, f1
           in
-          FBind (`Exist, y, ty, backward s1 s2 (h, (f1, sub)))
+          FBind (`Exist, y, ty, backward s1 (Subst.oflist s2) (h, (f1, sub)))
         end
 
       (* lnprfa *)
       | h, (FBind (`Forall, x, ty, f1), 0 :: sub) ->
-        begin match List.pop_assoc x s2 with
+        begin match List.pop_assoc x (Subst.aslist s2) with
         | s2, Sbound (EVar (y, _)) ->
-          let f1 = f_subst (x, 0) (EVar (y, 0)) f1 in
-          FBind (`Forall, y, ty, backward s1 s2 (h, (f1, sub)))
+          let f1 = Subst.f_apply1 (x, 0) (EVar (y, 0)) f1 in
+          FBind (`Forall, y, ty, backward s1 (Subst.oflist s2) (h, (f1, sub)))
         | _ -> raise TacticNotApplicable
         end
       
       | _ -> raise TacticNotApplicable
 
-    and forward (s1 : subst) (s2 : subst) : (form * int list) * (form * int list) -> form = function
+    and forward (s1 : Subst.subst) (s2 : Subst.subst) : (form * int list) * (form * int list) -> form = function
 
       (** End rules *)
 
@@ -1289,7 +1461,7 @@
           let fvf = free_vars f in
           if List.mem x fvf then
             let y = fresh_var ~basename:x (free_vars f1 @ fvf) in
-            y, f_subst (x, 0) (EVar (y, 0)) f1
+            y, Subst.f_apply1 (x, 0) (EVar (y, 0)) f1
           else x, f1
         in
         FBind (`Exist, y, ty, forward s1 s2 (h, (f1, sub)))
@@ -1297,24 +1469,24 @@
       (* lnnfa *)
       | (f, _ as h), (FBind (`Forall, x, ty, f1), 0 :: sub)
         when not (invertible `Forward f) &&
-        match List.pop_assoc x s2 with
-        | _, Sbound e -> wf_term e s1 s2
+        match List.pop_assoc x (Subst.aslist s2) with
+        | _, Sbound e -> wf_term e (Subst.aslist s1) (Subst.aslist s2)
         | _, Sflex -> true
         ->
-        let s2, t = List.pop_assoc x s2 in
+        let s2, t = List.pop_assoc x (Subst.aslist s2) in
         begin match t with
         | Sbound e ->
-          let f1 = f_subst (x, 0) e f1 in
-          forward s1 s2 (h, (f1, sub))
+          let f1 = Subst.f_apply1 (x, 0) e f1 in
+          forward s1 (Subst.oflist s2) (h, (f1, sub))
         | Sflex ->
           let y, f1 =
             let fvf = free_vars f in
             if List.mem x fvf then
               let y = fresh_var ~basename:x (free_vars f1 @ fvf) in
-              y, f_subst (x, 0) (EVar (y, 0)) f1
+              y, Subst.f_apply1 (x, 0) (EVar (y, 0)) f1
             else x, f1
           in
-          FBind (`Exist, y, ty, forward s1 s2 (h, (f1, sub)))
+          FBind (`Exist, y, ty, forward s1 (Subst.oflist s2) (h, (f1, sub)))
         end
         
       (* lnncomm *)
@@ -1471,29 +1643,19 @@
       (Deps.empty, [], env, [])
     in
 
-<<<<<<< HEAD
+    let open Form in
+
     match sp1, sp2 with
     | Pos, Neg | Neg, Pos | Sup, _ | _, Sup ->
-      begin match Form.f_unify Fo.Env.empty (s1 @ s2) [sf1, sf2] with
-      | Some s when acyclic (Deps.subst deps s) ->
-=======
-    if sp1 <> sp2 then
-      match Form.f_unify Fo.Env.empty (Form.Subst.oflist (s1 @ s2)) [sf1, sf2] with
-      | Some s when acyclic (Deps.subst deps (Form.Subst.aslist s)) ->
-        let s = Form.Subst.aslist s in
->>>>>>> 20390027
-        let s1, s2 = List.split_at (List.length s1) s in
+      begin match Form.f_unify Fo.Env.empty (Subst.oflist (s1 @ s2)) [sf1, sf2] with
+      | Some s when acyclic (Deps.subst deps (Subst.aslist s)) ->
+        let s1, s2 = List.split_at (List.length s1) (Subst.aslist s) in
         let rename exs = List.map (fun (x, tag) ->
           Option.default x (List.assoc_opt x exs), tag)
         in return (
-<<<<<<< HEAD
-          sub1, s1 |> rename rnm1 |> List.rev,
-          sub2, s2 |> rename rnm2 |> List.rev)
+          sub1, s1 |> rename rnm1 |> List.rev |> Subst.oflist,
+          sub2, s2 |> rename rnm2 |> List.rev |> Subst.oflist)
       (* | _ -> return (sub1, [], sub2, []) *)
-=======
-          sub1, Form.Subst.oflist (s1 |> rename rnm1 |> List.rev),
-          sub2, Form.Subst.oflist (s2 |> rename rnm2 |> List.rev))
->>>>>>> 20390027
       | _ -> zero
       end
     | _ -> zero
@@ -1590,9 +1752,5 @@
     | `Forward (src, dst, p, s) ->
         forward (src, dst, p, s) (proof, hd)
     | `Link (src, s, dst, s') ->
-<<<<<<< HEAD
         dlink src s dst s' (proof, hd)
-=======
-        link src (Form.Subst.aslist s) dst (Form.Subst.aslist s') proof
->>>>>>> 20390027
 end