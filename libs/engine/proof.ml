--- conflicted
+++ resolved
@@ -3330,17 +3330,11 @@
           let* tgt = of_ipath tgt in
           return (`ASimpl tgt)
       | `Red tgt ->
-<<<<<<< HEAD
-          `ARed (of_ipath tgt)
-      | `Indt tgt ->
-          `AIndt (of_ipath tgt)
-=======
           let* tgt = of_ipath tgt in
           return (`ARed tgt)
       | `Indt tgt ->
           let* tgt = of_ipath tgt in
           return (`AIndt tgt)
->>>>>>> d672168b
       | `Hyperlink (lnk, actions) ->
           begin match lnk, actions with
           | ([src], [dst]), [`Subform substs] ->
